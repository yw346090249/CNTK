--- conflicted
+++ resolved
@@ -1,677 +1,649 @@
-//
-// <copyright file="InputAndParamNodes.h" company="Microsoft">
-//     Copyright (c) Microsoft Corporation.  All rights reserved.
-// </copyright>
-//
-#pragma once
-
-#include <unordered_set>
-#include <map>
-#include <string>
-#include <vector>
-#include <stdexcept>
-#include <list>
-#include <memory>
-#include <algorithm>
-#include <assert.h>
-#include <atomic>
-#include <sstream>
-#include <iostream>
-
-#include "Basics.h"
-#include "Matrix.h"
-#include "File.h"   // for LoadMatrixFromTextFile()
-#include "ComputationNode.h"
-
-namespace Microsoft { namespace MSR { namespace CNTK {
-
-    // -----------------------------------------------------------------------
-    // LearnableParameter (/*no input*/)
-    // represents weight matrices and biases
-    // -----------------------------------------------------------------------
-
-    template<class ElemType>
-    class LearnableParameter : public ComputationNode<ElemType>, public NumInputs<0>
-    {
-        typedef ComputationNode<ElemType> Base; UsingComputationNodeMembersBoilerplate;
-        static const std::wstring TypeName() { return L"LearnableParameter"; }
-    public:
-        LearnableParameter(DEVICEID_TYPE deviceId, const wstring & name) :
-            Base(deviceId, name)
-        {
-            m_parameterUpdateRequired = true;
-            m_outputImageLayout = ImageLayout(1, SIZE_MAX, 1);
-        }
-        LearnableParameter(DEVICEID_TYPE deviceId, const wstring & name, size_t rows, size_t cols) :
-            Base(deviceId, name)
-        {
-            m_parameterUpdateRequired = true;
-            m_outputImageLayout = ImageLayout(1, rows, 1);
-            CreateMatrixIfNull(m_functionValues);
-            Resize(rows, cols);
-            FunctionValues().SetValue(0);
-        }
-
-        virtual void SaveToFile(File& fstream) const override
-        {
-            Base::SaveToFile(fstream);
-            fstream << m_parameterUpdateRequired;
-            fstream << GetNumRows() << GetNumCols(); 
-            fstream << FunctionValues();
-        }
-
-        virtual void LoadFromFile(File& fstream, size_t modelVersion) override
-        {
-            Base::LoadFromFile(fstream, modelVersion);
-
-            size_t rows, cols;
-            fstream >> m_parameterUpdateRequired;
-            fstream >> rows >> cols;
-
-            //intentionally comment out to support automatic dimension inference
-            //if (rows * cols == 0) 
-            //    LogicError("This LearnableParameter dimension is 0.");
-
-            CreateMatrixIfNull(m_functionValues);
-            Resize(rows, cols);
-            fstream >> FunctionValues();
-
-            m_outputImageLayout = ImageLayout(1, rows, 1);
-        }
-
-        // initialize with random numbers
-        void InitRandom(const bool uniformInit,
-                        const unsigned long randomSeed,
-                        const ElemType initValueScale,
-                        bool initOnCPUOnly) // if true then always init on CPU, making initialization consistent across both (for testing)
-        {
-            size_t inputSize = GetNumCols();
-
-            // the random seed offset is set via the "randomSeedOffset" parameter in config
-            if (initOnCPUOnly)
-                m_functionValues->TransferToDeviceIfNotThereAndNotAutoPlace(CPUDEVICE, true);
-            if (uniformInit)
-            {
-                ElemType randRange = 0.05f * initValueScale; //initValueScale/sqrt(inputSize);
-                FunctionValues().SetUniformRandomValue(-randRange, randRange, randomSeed);
-            }
-            else
-            {
-                ElemType randInitstd = 0.2f * initValueScale / sqrt(ElemType(inputSize));
-                FunctionValues().SetGaussianRandomValue(0, randInitstd, randomSeed);
-            }
-            if (initOnCPUOnly)
-                m_functionValues->TransferToDeviceIfNotThereAndNotAutoPlace(m_deviceId, true);
-        }
-
-        // initialize by reading a matrix from a text file
-<<<<<<< HEAD
-        void InitFromFile(const std::wstring & initFromFilePath)
-        {
-            size_t numRows = 0;
-            size_t numCols = 0;
-            auto array = File::LoadMatrixFromTextFile<ElemType>(msra::strfun::utf8(initFromFilePath), numRows, numCols); // TODO: change pathname to wstring
-            FunctionValues().SetValue(numRows, numCols, array.data(), matrixFlagNormal, m_deviceId);
-        }
-
-        void ReviseFromFile(const std::wstring & reviseFromFilePath)
-        {
-            size_t numRows = 0; 
-            size_t numCols = 0; 
-            auto array = File::LoadMatrixFromTextFile<ElemType>(msra::strfun::utf8(reviseFromFilePath), numRows, numCols); // TODO: change pathname to wstring
-            size_t nRows = m_functionValues->GetNumRows(); 
-            size_t nCols = m_functionValues->GetNumCols(); 
-
-            if (numRows != nRows || numCols != nCols)
-            {
-                RuntimeError("Error in ReviseFromFile for node %ls using file %ls:  original size (%d x %d) vs current size (%d x %d)",
-                    m_nodeName.c_str(), reviseFromFilePath.c_str(), nRows, nCols, numRows, numCols);
-            }
-
-            FunctionValues().SetValue(numRows, numCols, array.data(), matrixFlagNormal, m_deviceId);
-            
-        }
-=======
-        void InitFromFile(const std::wstring & initFromFilePath)
-        {
-            size_t numRows = 0;
-            size_t numCols = 0;
-            auto array = File::LoadMatrixFromTextFile<ElemType>(msra::strfun::utf8(initFromFilePath), numRows, numCols); // TODO: change pathname to wstring
-            FunctionValues().SetValue(numRows, numCols, m_deviceId, array.data(), matrixFlagNormal);
-        }
-
-        void ReviseFromFile(const std::wstring & reviseFromFilePath)
-        {
-            size_t numRows = 0; 
-            size_t numCols = 0; 
-            auto array = File::LoadMatrixFromTextFile<ElemType>(msra::strfun::utf8(reviseFromFilePath), numRows, numCols); // TODO: change pathname to wstring
-            size_t nRows = m_functionValues.GetNumRows(); 
-            size_t nCols = m_functionValues.GetNumCols(); 
-
-            if (numRows != nRows || numCols != nCols)
-            {
-                RuntimeError("Error in ReviseFromFile for node %ls using file %ls:  original size (%d x %d) vs current size (%d x %d)",
-                    m_nodeName.c_str(), reviseFromFilePath.c_str(), nRows, nCols, numRows, numCols);
-            }
-
-            FunctionValues().SetValue(numRows, numCols, m_deviceId, array.data(), matrixFlagNormal);
-            
-        }
->>>>>>> 7e506743
-
-        // computation functions don't do anything for parameter nodes
-        virtual size_t UpdateFunctionMBSize(size_t /*numCols*/) override { return 0; }
-        virtual void ComputeInputPartial(const size_t /*inputIndex*/) override { }
-        virtual void /*ComputationNode::*/ComputeInputPartial(const size_t /*inputIndex*/, const FrameRange &) override { }
-        virtual void /*ComputationNode::*/EvaluateThisNode(const FrameRange &) override { }
-
-        virtual void /*ComputationNodeBase::*/Validate(bool isFinalValidationPass) override
-        {
-            Base::Validate(isFinalValidationPass);
-            m_pMBLayout = nullptr;    // this node does not hold mini-batch data
-        }
-
-        virtual void DumpNodeInfo(const bool printValues, File& fstream) const override
-        {
-            Base::DumpNodeInfo(printValues, fstream);
-
-            char str[4096];
-            sprintf(str, "[%lu,%lu]  ", GetNumRows(), GetNumCols());
-            fstream << string(str);
-            sprintf(str, "NeedGradient=%s", m_parameterUpdateRequired ? "true" : "false");  // TODO: update NDL to accept a better matching name as well
-            fstream << string(str);
-
-            PrintNodeValuesToFile(printValues, fstream);
-        }
-    };
-
-    // -----------------------------------------------------------------------
-    // SparseLearnableParameter (/*no input*/)
-    // -----------------------------------------------------------------------
-
-    //WARNING: Don't use SparseLearnableParameter yet since the current version assumes the parameter is dense instead of sparse
-    //WARNING: After the right implementation is put here we need to turn it on in NetworkDescriptionLangauge.cpp
-    template<class ElemType>
-    class SparseLearnableParameter : public LearnableParameter<ElemType>
-    {
-        typedef ComputationNode<ElemType> Base; UsingComputationNodeMembersBoilerplate;
-        static const std::wstring TypeName() { return L"SparseLearnableParameter"; }
-    public:
-        SparseLearnableParameter(DEVICEID_TYPE deviceId, const wstring & name) :
-            LearnableParameter<ElemType>(deviceId, name)
-        {
-            CreateMatrixIfNull(m_gradientValues);
-            m_gradientValues->SwitchToMatrixType(MatrixType::SPARSE, matrixFormatSparseBlockCol, false);
-        }
-        SparseLearnableParameter(DEVICEID_TYPE deviceId, const wstring & name, size_t rows, size_t cols, size_t size) :
-            LearnableParameter<ElemType>(deviceId, name, rows, cols)
-        {
-            CreateMatrixIfNull(m_gradientValues);
-            m_gradientValues->SwitchToMatrixType(MatrixType::SPARSE, matrixFormatSparseBlockCol, false);
-            m_gradientValues->Resize(rows, cols, size);
-        }
-
-        virtual void LoadFromFile(File& fstream, size_t modelVersion) override
-        {
-            LearnableParameter<ElemType>::LoadFromFile(fstream, modelVersion);
-            CreateMatrixIfNull(m_gradientValues);
-            m_gradientValues->Resize(GetNumRows(), GetNumCols());
-        }
-    };
-
-    template class SparseLearnableParameter<float>; 
-    template class SparseLearnableParameter<double>;
-
-    // -----------------------------------------------------------------------
-    // InputValue (/*no input*/)
-    // an input value (typically fed by a DataReader)
-    // this covers four types: (regular vs. image) x (non-sparse vs. sparse)
-    // TODO: There is still debate whether an InputValue without layout makes sense.
-    // -----------------------------------------------------------------------
-
-    template<class ElemType>
-    class InputValue : public ComputationNode<ElemType>, public NumInputs<0>
-    {
-        typedef ComputationNode<ElemType> Base; UsingComputationNodeMembers;
-        virtual ComputationNodeBase * NewThis(DEVICEID_TYPE deviceId, const wstring & name) override { return new typename std::remove_reference<decltype(*this)>::type(deviceId, name); }
-        static const std::wstring TypeName() { return L"InputValue"; }
-        static const std::wstring SparseTypeName() { return L"SparseInputValue"; }    // special case used by old NDL
-        // BUGBUG: This node identifies its sparseness through a different OperationName(). Hence we must do a non-standard dance ^^ to declare the boilerplate stuff.
-        //         This is bad. It should just write m_isSparse, or be a different type.
-
-        void Init(size_t rows, size_t cols, bool isSparse)
-        {
-            m_isSparse = isSparse;
-            CreateMatrixIfNull(m_functionValues);
-            if (isSparse)
-                ConvertToSparseMatrix();
-
-            Resize(rows, cols);
-            m_parameterUpdateRequired = false;
-        }
-    public:
-        InputValue(DEVICEID_TYPE deviceId, const wstring & name) :
-            Base(deviceId, name)
-        {
-            m_outputImageLayout.Invalidate();
-            Init(0, 0, false);
-        }
-        InputValue(DEVICEID_TYPE deviceId, const wstring & name, bool isSparse) :
-            Base(deviceId, name)
-        {
-            m_outputImageLayout.Invalidate();
-            Init(0, 0, isSparse);
-        }
-        // ^^ TODO: merge the two above with optional arg
-        InputValue(DEVICEID_TYPE deviceId, const wstring & name, size_t rows, size_t cols, bool isSparse = false) :
-            Base(deviceId, name)
-        {
-            if (rows * cols == 0)
-                LogicError("This InputValue dimension is 0.");
-
-            m_outputImageLayout = ImageLayout(1, rows, 1);
-            Init(rows, cols, isSparse);
-        }
-        InputValue(DEVICEID_TYPE deviceId, const wstring & name, const ImageLayout & imageLayout, size_t numImages, bool isSparse = false) :
-            Base(deviceId, name)
-        {
-            size_t rows = imageLayout.GetNumElements();
-            size_t cols = numImages;
-
-            if (rows * cols == 0)
-                LogicError("This InputValue dimension is 0.");
-
-            m_outputImageLayout = imageLayout;
-
-            Init(rows, cols, isSparse);
-        }
-
-        virtual void SaveToFile(File& fstream) const override
-        {
-            Base::SaveToFile(fstream);
-            size_t rows = GetNumRows();                     // using explicitly typed variables to be 100% symmetrical to LoadFromFile()
-            size_t cols = m_pMBLayout ? 0 : GetNumCols();   // if this Input depends on MB size, we write it as having 0 dimensions
-            fstream << rows << cols;
-            fstream << m_outputImageLayout.width << m_outputImageLayout.height << m_outputImageLayout.channels;
-        }
-
-        virtual void LoadFromFile(File& fstream, size_t modelVersion) override
-        {
-            Base::LoadFromFile(fstream, modelVersion);
-
-            size_t rows, cols;
-            fstream >> rows >> cols;
-            if (m_pMBLayout)    // some older files retained the #columns when saving, which is meaningless
-                cols = 0;
-            fstream >> m_outputImageLayout.width >> m_outputImageLayout.height >> m_outputImageLayout.channels; 
-
-            CreateMatrixIfNull(m_functionValues);
-            if (m_isSparse)
-                ConvertToSparseMatrix();
-
-            Resize(rows, cols);
-            //m_functionValues.SetValue(0.0);         // (TODO: not sure why one would load InputValues)
-            m_parameterUpdateRequired = false;                 // (noone should ever overwrite this for Inputs, but better be sure...)
-        }
-
-        // TODO: This is bad. We should either serialize m_isSparse or define an explicit node type. This causes some unnecessary special-casing.
-        virtual const std::wstring OperationName() const { return m_isSparse ? SparseTypeName() : TypeName(); }
-
-        // InputValue must not resize its inputs because that might destroy it. It should already have the correct size.
-        virtual size_t UpdateFunctionMBSize(size_t numCols)
-        {
-            if (!m_pMBLayout)               // if no layout, this node contains parameters independent of MB size, don't resize
-                return numCols;             // BUGBUG: what to return here?
-            if (numCols == SIZE_MAX)        // SIZE_MAX means determine from layout
-                numCols = m_pMBLayout->GetNumCols();
-            VerifySize(GetNumRows(), numCols);
-            return numCols;
-        }
-
-        virtual void /*ComputationNode::*/EvaluateThisNode(const FrameRange &) override {}
-
-        virtual void ComputeInputPartial(const size_t /*inputIndex*/) {}
-        virtual void /*ComputationNode::*/ComputeInputPartial(const size_t /*inputIndex*/, const FrameRange &) {}
-
-        virtual void DumpNodeInfo(const bool printValues, File& fstream) const override
-        {
-            Base::DumpNodeInfo(printValues, fstream);
-
-            char str[4096];
-            sprintf(str, "[%lu,%lu]", GetNumRows(), GetNumCols());
-            fstream << string(str);         // TODO: string(.) necessary?
-        }
-    private:
-        bool m_isSparse = false;
-        void ConvertToSparseMatrix()
-        {
-            size_t rows = m_functionValues->GetNumRows();
-            size_t cols = m_functionValues->GetNumCols();
-            m_functionValues->SwitchToMatrixType(MatrixType::SPARSE, matrixFormatSparseCSC, false);
-            Resize(rows, cols); //SwitchToMatrixType does not reserve information right now.
-        }
-    };
-
-    template class InputValue<float>; 
-    template class InputValue<double>;
-
-    // -----------------------------------------------------------------------
-    // LookupTableNode (weight matrix, bag-of-word representation of the inputs)
-    // originally designed to extract word embedding representation from bag-of-word
-    // TODO: what does this do?
-    // -----------------------------------------------------------------------
-
-    template<class ElemType>
-    class LookupTableNode : public ComputationNode<ElemType>, public NumInputs<2>
-    {
-        typedef ComputationNode<ElemType> Base; UsingComputationNodeMembersBoilerplate;
-        static const std::wstring TypeName() { return L"LookupTable"; }
-    public:
-        LookupTableNode(DEVICEID_TYPE deviceId, const wstring & name) :
-            Base(deviceId, name)
-        { }
-
-        virtual void ComputeInputPartial(const size_t inputIndex)
-        {
-            if (inputIndex > 1)
-                InvalidArgument("LookupTable operation only takes two inputs.");
-
-            DEVICEID_TYPE input1DeviceId = Inputs(1)->FunctionValues().GetDeviceId();
-            DEVICEID_TYPE input0DeviceId = Inputs(0)->FunctionValues().GetDeviceId();
-            Inputs(1)->FunctionValues().TransferFromDeviceToDevice(input1DeviceId, input0DeviceId);
-
-            if (inputIndex == 0)  //left derivative
-            {
-                ComputeInputPartialLeft(Inputs(1)->FunctionValues(), Inputs(0)->GradientValues(), GradientValues());
-            }
-            else  //right derivative
-            {
-                ComputeInputPartialRight(Inputs(0)->FunctionValues(), Inputs(1)->GradientValues(), GradientValues());
-            }
-            Inputs(1)->FunctionValues().TransferFromDeviceToDevice(input0DeviceId, input1DeviceId);
-        }
-
-        virtual void /*ComputationNode::*/ComputeInputPartial(const size_t inputIndex, const FrameRange & frameRange) override
-        {
-            if (inputIndex > 1)
-                InvalidArgument("LookupTable operation only takes two inputs.");
-
-            Matrix<ElemType> sliceOutputGrad = GradientSlice(frameRange/*TODO: delete this:*/.Check_t(GetNumParallelSequences(), m_pMBLayout));
-            if (inputIndex == 0)  //left derivative
-            {
-                Matrix<ElemType> sliceInput1Value = Inputs(1)->ValueSlice(frameRange/*TODO: delete this:*/.Check_t(GetNumParallelSequences(), m_pMBLayout));
-
-                ComputeInputPartialLeft(sliceInput1Value, Inputs(0)->GradientValues(), sliceOutputGrad);
-            }
-            else  //right derivative
-            {
-                Matrix<ElemType> sliceInput1Grad = Inputs(1)->GradientSlice(frameRange/*TODO: delete this:*/.Check_t(GetNumParallelSequences(), m_pMBLayout));
-
-                ComputeInputPartialRight(Inputs(0)->FunctionValues(), sliceInput1Grad, sliceOutputGrad);
-            }
-        }
-
-        /*TODO: merge with call site*/void ComputeInputPartialLeft(Matrix<ElemType>& inputFunctionValues, Matrix<ElemType>& inputGradientValues, Matrix<ElemType>& gradientValues)  
-        {
-            size_t rows1 =inputFunctionValues.GetNumRows(), cols1 = inputFunctionValues.GetNumCols();
-            size_t rowsp = gradientValues.GetNumRows(), colsp = gradientValues.GetNumCols();
-            int wordsInEachSample = rows1 / inputGradientValues.GetNumCols();
-
-            inputFunctionValues.Reshape(rows1 / wordsInEachSample, cols1 * wordsInEachSample);
-            gradientValues.Reshape(rowsp / wordsInEachSample, colsp * wordsInEachSample);
-
-            Matrix<ElemType>::MultiplyAndAdd(gradientValues, false, inputFunctionValues, true, inputGradientValues);
-
-            inputFunctionValues.Reshape(rows1, cols1);
-            gradientValues.Reshape(rowsp, colsp);
-        }
-
-        /*TODO: merge with call site*/void ComputeInputPartialRight(Matrix<ElemType>& inputFunctionValues, Matrix<ElemType>& inputGradientValues, Matrix<ElemType>& gradientValues)  
-            {
-            size_t rows1 =inputGradientValues.GetNumRows(), cols1 = inputGradientValues.GetNumCols();
-            size_t rowsp = gradientValues.GetNumRows(), colsp = gradientValues.GetNumCols();
-            int wordsInEachSample = rows1 / inputFunctionValues.GetNumCols();
-
-            inputGradientValues.Reshape(rows1 / wordsInEachSample, cols1 * wordsInEachSample);
-            gradientValues.Reshape(rowsp / wordsInEachSample, colsp * wordsInEachSample);
-
-            Matrix<ElemType>::MultiplyAndAdd(inputFunctionValues, true, gradientValues, false, inputGradientValues);
-
-            inputGradientValues.Reshape(rows1, cols1);
-            gradientValues.Reshape(rowsp, colsp);
-        }
-
-        void EvaluateThisNodeMap()    // TODO: This is a stop-gap; in most cases, we should just be able to delete this (but need to review one by one)
-        {
-            EvaluateThisNodeS(FunctionValues(), Inputs(0)->FunctionValues(), Inputs(1)->FunctionValues());
-#ifdef DEBUG_DECODER
-            fprintf(stderr, "LookupTableNode node %ls: Input[0]=%.8e Input[1]=%.8e output = %.8e\n", this->NodeName().c_str(), Inputs(0)->FunctionValues().FrobeniusNorm(), Inputs(1)->FunctionValues().FrobeniusNorm(), FunctionValues().FrobeniusNorm());
-#endif
-        }
-
-        virtual void /*ComputationNode::*/EvaluateThisNode(const FrameRange & frameRange) override
-        {
-            //if (frameRange.IsAllFrames()) { EvaluateThisNodeMap(); return; }
-            Matrix<ElemType> sliceInput1Value = Inputs(1)->ValueSlice(frameRange/*TODO: delete this:*/.Check_t(GetNumParallelSequences(), m_pMBLayout));
-            Matrix<ElemType> sliceOutputValue = ValueSlice(frameRange/*TODO: delete this:*/.Check_t(GetNumParallelSequences(), m_pMBLayout));
-
-            EvaluateThisNodeS(sliceOutputValue, Inputs(0)->FunctionValues(), sliceInput1Value);
-        }
-
-        //input0 is the weight (each column is an embedding of one word), input 1 contains m_bnrLooked words in each column (sample)
-        /*TODO: merge with call site*/void EvaluateThisNodeS(Matrix<ElemType>& functionValues, const Matrix<ElemType>& input0, Matrix<ElemType>& input1)  
-        {
-            size_t rows1 = input1.GetNumRows(), cols1 = input1.GetNumCols();
-            size_t cols0 = input0.GetNumCols();
-
-            if (rows1 % cols0 != 0)
-                LogicError("LookupTableNode: rows of input 1 and cols of input 0 are not modular. e.g., rows1 = 0.9 cols and this is not allowed. Check feature reader and network definition. This usually happens when the feature dimension is not specified as that in the network definition of look-up-table dimension size. ");
-
-            int wordsInEachSample = rows1 / cols0;
-
-            input1.Reshape(rows1 / wordsInEachSample, cols1 * wordsInEachSample);
-
-            DEVICEID_TYPE input1DeviceId = input1.GetDeviceId();
-            DEVICEID_TYPE input0DeviceId = input0.GetDeviceId();
-            input1.TransferFromDeviceToDevice(input1DeviceId, input0DeviceId);
-
-            functionValues.AssignProductOf(input0, false, input1, false);
-
-            input1.TransferFromDeviceToDevice(input0DeviceId, input1DeviceId);
-
-            input1.Reshape(rows1, cols1);
-            size_t rows = functionValues.GetNumRows();
-            functionValues.Reshape(rows * wordsInEachSample, cols1);
-        }
-            
-        virtual void /*ComputationNodeBase::*/Validate(bool isFinalValidationPass) override
-        {
-            Base::Validate(isFinalValidationPass);
-
-            if (isFinalValidationPass && Inputs(1)->GetNumRows() % Inputs(0)->GetNumCols() != 0)
-                InvalidArgument("Mismatched dimension. Rows in input1 must be multiples of cols in input0.");
-
-            int wordsInEachSample = Inputs(1)->GetNumRows() / Inputs(0)->GetNumCols();
-
-            Resize(Inputs(0)->GetNumRows() * wordsInEachSample, Inputs(1)->GetNumCols());
-
-            InferMBLayoutFromInputsForStandardCase();
-            InferImageDimsFromInputs(); 
-        }
-
-        bool UnitTest()
-        {
-            try
-            {
-                size_t nInput = 2;
-                size_t nHidden = 3;
-                size_t nOutput = 3;
-
-                Inputs(0)->Resize(nInput, nHidden);
-                Inputs(0)->FunctionValues().SetValue(1.0);
-                Inputs(1)->FunctionValues().TransferFromDeviceToDevice(m_deviceId, CPUDEVICE, true);
-                Inputs(1)->FunctionValues().SwitchToMatrixType(DENSE, matrixFormatDense, false);
-                Inputs(1)->Resize(nHidden, nOutput);
-                Inputs(1)->FunctionValues().SetValue(0.0);
-                Inputs(1)->FunctionValues().SetValue(0, 0, 1.0);
-                Inputs(1)->FunctionValues().SetValue(1, 1, 2.0);
-                Inputs(1)->FunctionValues().TransferFromDeviceToDevice(CPUDEVICE, m_deviceId, true);
-                Inputs(1)->FunctionValues().SwitchToMatrixType(SPARSE, matrixFormatSparseCSC, true);
-                Resize(nInput, nOutput);
-
-                EvaluateThisNode(FrameRange());
-
-                /// check with expected values
-                FunctionValues().TransferFromDeviceToDevice(m_deviceId, CPUDEVICE, true);
-                if (!ISCLOSE(FunctionValues()(0, 0), 1.0, EPSILON) ||
-                    !ISCLOSE(FunctionValues()(0, 1), 2.0, EPSILON) ||
-                    !ISCLOSE(FunctionValues()(1, 1), 2.0, EPSILON) )
-                    throw("LSTMNode forward computation error");
-
-                FunctionValues().TransferToDeviceIfNotThere( m_deviceId, true);
-
-                GradientValues().Resize(nInput, nOutput);
-                GradientValues().SetValue(1.0);
-                for (size_t i = 0; i < 2; i++)
-                {
-                    Inputs(i)->GradientValues().Resize(Inputs(i)->GetNumRows(), Inputs(i)->GetNumCols());
-                    Inputs(i)->GradientValues().SetValue(0);
-                }
-                for (size_t i = 0; i < 2; i++)
-                    ComputeInputPartial(i);
-
-                /// check with expected values
-                if (!ISCLOSE(Inputs(1)->GradientValues()(0, 0), 2, EPSILON) /// bi
-                    || !ISCLOSE(Inputs(1)->GradientValues()(0, 1), 2, EPSILON)  // Wxi
-                    || !ISCLOSE(Inputs(1)->GradientValues()(1, 0), 2, EPSILON)  // Whi
-                    || !ISCLOSE(Inputs(1)->GradientValues()(2, 1), 2, EPSILON)  // Wci
-                    )
-                    throw("LSTMNode gradient error on input gates");
-
-                for (size_t i = 0; i < 2; i++)
-                    Inputs(i)->GradientValues().TransferToDeviceIfNotThere(m_deviceId, true);
-            }
-            catch (...)
-            {
-                fprintf(stderr, "LookupTableNode unit test is not passed!");
-                return false;
-            }
-
-            fprintf(stderr, "LookupTableNode unit test passed!\n");
-            return true;
-        }
-    };
-
-    template class LookupTableNode<float>;
-    template class LookupTableNode<double>;
-
-    // -----------------------------------------------------------------------
-    // PairNetworkNode (input)
-    // -----------------------------------------------------------------------
-
-    /**
-    pair this node to a node in another network
-    this node provide an interface from this network. The next layer network then can use this interface to know which node to connect to.
-    */
-    template<class ElemType>
-    class PairNetworkNode : public ComputationNode<ElemType>, public NumInputs<1>
-    {
-        typedef ComputationNode<ElemType> Base; UsingComputationNodeMembersBoilerplate;
-        static const std::wstring TypeName() { return L"PairNetwork"; }
-
-        void Init(size_t row_size, size_t col_size)
-        {
-            CreateMatrixIfNull(m_functionValues);
-            m_functionValues->Resize(row_size, col_size);
-        }
-    public:
-        PairNetworkNode(DEVICEID_TYPE deviceId, const wstring & name, size_t row_size = 1, size_t col_size = 1) :
-            Base(deviceId, name)
-        {
-            Init(row_size, col_size);
-            CreateMatrixIfNull(m_gradientValues);
-            m_gradientValues->Resize(row_size, col_size);
-            m_gradientValues->SetValue(0.0f);
-        }
-
-        virtual void LoadFromFile(File& fstream, size_t modelVersion) override
-        {
-            Init(1, 1); // TODO: this looks wrong; should the dimension not come from the loaded model data?
-            Base::LoadFromFile(fstream, modelVersion);
-        }
-
-        /// to-do: need to change to the new way of resetting state
-        virtual void ComputeInputPartial(const size_t inputIndex)
-        {
-            if (inputIndex > 0)
-                InvalidArgument("PairNetwork operation only takes one input.");
-
-            Matrix<ElemType>::ScaleAndAdd(1.0, GradientValues(), Inputs(inputIndex)->GradientValues());
-        }
-
-        virtual void /*ComputationNode::*/ComputeInputPartial(const size_t inputIndex, const FrameRange & frameRange) override
-        {
-            if (inputIndex > 0)
-                InvalidArgument("Delay operation only takes one input.");
-            assert(m_functionValues->GetNumRows() == GradientValues().GetNumRows()); // original used m_functionValues->GetNumRows() for loop dimension
-            assert(m_pMBLayout);
-
-            Matrix<ElemType> mTmp = Inputs(inputIndex)->GradientSlice(frameRange/*TODO: delete this:*/.Check_t(GetNumParallelSequences(), m_pMBLayout));
-            Matrix<ElemType>::ScaleAndAdd(1.0, GradientSlice(frameRange/*TODO: delete this:*/.Check_t(GetNumParallelSequences(), m_pMBLayout)), mTmp);
-        }
-
-        void EvaluateThisNodeMap()    // TODO: This is a stop-gap; in most cases, we should just be able to delete this (but need to review one by one)
-        {
-            m_functionValues->SetValue(Inputs(0)->FunctionValues());
-        }
-
-        virtual void /*ComputationNode::*/EvaluateThisNode(const FrameRange & frameRange) override
-        {
-            //if (frameRange.IsAllFrames()) { EvaluateThisNodeMap(); return; }
-            Matrix<ElemType> mTmp = ValueSlice(frameRange/*TODO: delete this:*/.Check_t(GetNumParallelSequences(), m_pMBLayout));
-            mTmp.SetValue(Inputs(0)->ValueSlice(frameRange/*TODO: delete this:*/.Check_t(GetNumParallelSequences(), m_pMBLayout)));
-        }
-
-        virtual void /*ComputationNodeBase::*/Validate(bool isFinalValidationPass) override
-        {
-            Base::Validate(isFinalValidationPass);
-
-            size_t rows0 = Inputs(0)->GetNumRows(), cols0 = Inputs(0)->GetNumCols();
-            if (rows0 > 0 && cols0 > 0) // TODO: is this check needed?
-                Resize(Inputs(0));
-
-            InferMBLayoutFromInputsForStandardCase();
-            InferImageDimsFromInputs();
-        }
-
-#if 0   // folded into base function, to avoid virtual; that base function already knows about some node types anyway
-        virtual void EnumerateNodesForEval(std::unordered_set<ComputationNodePtr>& visited, std::list<ComputationNodePtr>& result,
-                                           std::vector<ComputationNodePtr>& sourceRecurrentNodePtr, const bool bFromDelayNode)
-        {
-            if (visited.find(shared_from_this()) == visited.end())  //not visited
-            {
-                visited.insert(shared_from_this());   // have visited tagged here to avoid infinite loop over children, children's children, etc
-
-                //children first for function evaluation
-                if (!IsLeaf())
-                    m_parameterUpdateRequired = ChildrenNeedGradient();  //only nodes that require gradient calculation is included in gradient calculation
-
-                result.push_back(shared_from_this());  //we put this in the list even if it's leaf since we need to use it to determine learnable params 
-                this->m_visitedOrder = result.size();
-            }
-            else
-            {
-                if (!IsLeaf() && bFromDelayNode)
-                    sourceRecurrentNodePtr.push_back(shared_from_this());
-            }
-        }
-#endif
-protected:
-        virtual bool NodeDoesItsOwnCustomizedMissingColumnsMasking() { return true; }
-
-    };
-
-    template class PairNetworkNode<float>;
-    template class PairNetworkNode<double>;
-
-}}}
+//
+// <copyright file="InputAndParamNodes.h" company="Microsoft">
+//     Copyright (c) Microsoft Corporation.  All rights reserved.
+// </copyright>
+//
+#pragma once
+
+#include <unordered_set>
+#include <map>
+#include <string>
+#include <vector>
+#include <stdexcept>
+#include <list>
+#include <memory>
+#include <algorithm>
+#include <assert.h>
+#include <atomic>
+#include <sstream>
+#include <iostream>
+
+#include "Basics.h"
+#include "Matrix.h"
+#include "File.h"   // for LoadMatrixFromTextFile()
+#include "ComputationNode.h"
+
+namespace Microsoft { namespace MSR { namespace CNTK {
+
+    // -----------------------------------------------------------------------
+    // LearnableParameter (/*no input*/)
+    // represents weight matrices and biases
+    // -----------------------------------------------------------------------
+
+    template<class ElemType>
+    class LearnableParameter : public ComputationNode<ElemType>, public NumInputs<0>
+    {
+        typedef ComputationNode<ElemType> Base; UsingComputationNodeMembersBoilerplate;
+        static const std::wstring TypeName() { return L"LearnableParameter"; }
+    public:
+        LearnableParameter(DEVICEID_TYPE deviceId, const wstring & name) :
+            Base(deviceId, name)
+        {
+            m_parameterUpdateRequired = true;
+            m_outputImageLayout = ImageLayout(1, SIZE_MAX, 1);
+        }
+        LearnableParameter(DEVICEID_TYPE deviceId, const wstring & name, size_t rows, size_t cols) :
+            Base(deviceId, name)
+        {
+            m_parameterUpdateRequired = true;
+            m_outputImageLayout = ImageLayout(1, rows, 1);
+            CreateMatrixIfNull(m_functionValues);
+            Resize(rows, cols);
+            FunctionValues().SetValue(0);
+        }
+
+        virtual void SaveToFile(File& fstream) const override
+        {
+            Base::SaveToFile(fstream);
+            fstream << m_parameterUpdateRequired;
+            fstream << GetNumRows() << GetNumCols(); 
+            fstream << FunctionValues();
+        }
+
+        virtual void LoadFromFile(File& fstream, size_t modelVersion) override
+        {
+            Base::LoadFromFile(fstream, modelVersion);
+
+            size_t rows, cols;
+            fstream >> m_parameterUpdateRequired;
+            fstream >> rows >> cols;
+
+            //intentionally comment out to support automatic dimension inference
+            //if (rows * cols == 0) 
+            //    LogicError("This LearnableParameter dimension is 0.");
+
+            CreateMatrixIfNull(m_functionValues);
+            Resize(rows, cols);
+            fstream >> FunctionValues();
+
+            m_outputImageLayout = ImageLayout(1, rows, 1);
+        }
+
+        // initialize with random numbers
+        void InitRandom(const bool uniformInit,
+                        const unsigned long randomSeed,
+                        const ElemType initValueScale,
+                        bool initOnCPUOnly) // if true then always init on CPU, making initialization consistent across both (for testing)
+        {
+            size_t inputSize = GetNumCols();
+
+            // the random seed offset is set via the "randomSeedOffset" parameter in config
+            if (initOnCPUOnly)
+                m_functionValues->TransferToDeviceIfNotThereAndNotAutoPlace(CPUDEVICE, true);
+            if (uniformInit)
+            {
+                ElemType randRange = 0.05f * initValueScale; //initValueScale/sqrt(inputSize);
+                FunctionValues().SetUniformRandomValue(-randRange, randRange, randomSeed);
+            }
+            else
+            {
+                ElemType randInitstd = 0.2f * initValueScale / sqrt(ElemType(inputSize));
+                FunctionValues().SetGaussianRandomValue(0, randInitstd, randomSeed);
+            }
+            if (initOnCPUOnly)
+                m_functionValues->TransferToDeviceIfNotThereAndNotAutoPlace(m_deviceId, true);
+        }
+
+        // initialize by reading a matrix from a text file
+        void InitFromFile(const std::wstring & initFromFilePath)
+        {
+            size_t numRows = 0;
+            size_t numCols = 0;
+            auto array = File::LoadMatrixFromTextFile<ElemType>(msra::strfun::utf8(initFromFilePath), numRows, numCols); // TODO: change pathname to wstring
+            FunctionValues().SetValue(numRows, numCols, m_deviceId, array.data(), matrixFlagNormal);
+        }
+
+        void ReviseFromFile(const std::wstring & reviseFromFilePath)
+        {
+            size_t numRows = 0; 
+            size_t numCols = 0; 
+            auto array = File::LoadMatrixFromTextFile<ElemType>(msra::strfun::utf8(reviseFromFilePath), numRows, numCols); // TODO: change pathname to wstring
+            size_t nRows = m_functionValues->GetNumRows(); 
+            size_t nCols = m_functionValues->GetNumCols(); 
+
+            if (numRows != nRows || numCols != nCols)
+            {
+                RuntimeError("Error in ReviseFromFile for node %ls using file %ls:  original size (%d x %d) vs current size (%d x %d)",
+                    m_nodeName.c_str(), reviseFromFilePath.c_str(), nRows, nCols, numRows, numCols);
+            }
+
+            FunctionValues().SetValue(numRows, numCols, m_deviceId, array.data(), matrixFlagNormal);
+            
+        }
+
+        // computation functions don't do anything for parameter nodes
+        virtual size_t UpdateFunctionMBSize(size_t /*numCols*/) override { return 0; }
+        virtual void ComputeInputPartial(const size_t /*inputIndex*/) override { }
+        virtual void /*ComputationNode::*/ComputeInputPartial(const size_t /*inputIndex*/, const FrameRange &) override { }
+        virtual void /*ComputationNode::*/EvaluateThisNode(const FrameRange &) override { }
+
+        virtual void /*ComputationNodeBase::*/Validate(bool isFinalValidationPass) override
+        {
+            Base::Validate(isFinalValidationPass);
+            m_pMBLayout = nullptr;    // this node does not hold mini-batch data
+        }
+
+        virtual void DumpNodeInfo(const bool printValues, File& fstream) const override
+        {
+            Base::DumpNodeInfo(printValues, fstream);
+
+            char str[4096];
+            sprintf(str, "[%lu,%lu]  ", GetNumRows(), GetNumCols());
+            fstream << string(str);
+            sprintf(str, "NeedGradient=%s", m_parameterUpdateRequired ? "true" : "false");  // TODO: update NDL to accept a better matching name as well
+            fstream << string(str);
+
+            PrintNodeValuesToFile(printValues, fstream);
+        }
+    };
+
+    // -----------------------------------------------------------------------
+    // SparseLearnableParameter (/*no input*/)
+    // -----------------------------------------------------------------------
+
+    //WARNING: Don't use SparseLearnableParameter yet since the current version assumes the parameter is dense instead of sparse
+    //WARNING: After the right implementation is put here we need to turn it on in NetworkDescriptionLangauge.cpp
+    template<class ElemType>
+    class SparseLearnableParameter : public LearnableParameter<ElemType>
+    {
+        typedef ComputationNode<ElemType> Base; UsingComputationNodeMembersBoilerplate;
+        static const std::wstring TypeName() { return L"SparseLearnableParameter"; }
+    public:
+        SparseLearnableParameter(DEVICEID_TYPE deviceId, const wstring & name) :
+            LearnableParameter<ElemType>(deviceId, name)
+        {
+            CreateMatrixIfNull(m_gradientValues);
+            m_gradientValues->SwitchToMatrixType(MatrixType::SPARSE, matrixFormatSparseBlockCol, false);
+        }
+        SparseLearnableParameter(DEVICEID_TYPE deviceId, const wstring & name, size_t rows, size_t cols, size_t size) :
+            LearnableParameter<ElemType>(deviceId, name, rows, cols)
+        {
+            CreateMatrixIfNull(m_gradientValues);
+            m_gradientValues->SwitchToMatrixType(MatrixType::SPARSE, matrixFormatSparseBlockCol, false);
+            m_gradientValues->Resize(rows, cols, size);
+        }
+
+        virtual void LoadFromFile(File& fstream, size_t modelVersion) override
+        {
+            LearnableParameter<ElemType>::LoadFromFile(fstream, modelVersion);
+            CreateMatrixIfNull(m_gradientValues);
+            m_gradientValues->Resize(GetNumRows(), GetNumCols());
+        }
+    };
+
+    template class SparseLearnableParameter<float>; 
+    template class SparseLearnableParameter<double>;
+
+    // -----------------------------------------------------------------------
+    // InputValue (/*no input*/)
+    // an input value (typically fed by a DataReader)
+    // this covers four types: (regular vs. image) x (non-sparse vs. sparse)
+    // TODO: There is still debate whether an InputValue without layout makes sense.
+    // -----------------------------------------------------------------------
+
+    template<class ElemType>
+    class InputValue : public ComputationNode<ElemType>, public NumInputs<0>
+    {
+        typedef ComputationNode<ElemType> Base; UsingComputationNodeMembers;
+        virtual ComputationNodeBase * NewThis(DEVICEID_TYPE deviceId, const wstring & name) override { return new typename std::remove_reference<decltype(*this)>::type(deviceId, name); }
+        static const std::wstring TypeName() { return L"InputValue"; }
+        static const std::wstring SparseTypeName() { return L"SparseInputValue"; }    // special case used by old NDL
+        // BUGBUG: This node identifies its sparseness through a different OperationName(). Hence we must do a non-standard dance ^^ to declare the boilerplate stuff.
+        //         This is bad. It should just write m_isSparse, or be a different type.
+
+        void Init(size_t rows, size_t cols, bool isSparse)
+        {
+            m_isSparse = isSparse;
+            CreateMatrixIfNull(m_functionValues);
+            if (isSparse)
+                ConvertToSparseMatrix();
+
+            Resize(rows, cols);
+            m_parameterUpdateRequired = false;
+        }
+    public:
+        InputValue(DEVICEID_TYPE deviceId, const wstring & name) :
+            Base(deviceId, name)
+        {
+            m_outputImageLayout.Invalidate();
+            Init(0, 0, false);
+        }
+        InputValue(DEVICEID_TYPE deviceId, const wstring & name, bool isSparse) :
+            Base(deviceId, name)
+        {
+            m_outputImageLayout.Invalidate();
+            Init(0, 0, isSparse);
+        }
+        // ^^ TODO: merge the two above with optional arg
+        InputValue(DEVICEID_TYPE deviceId, const wstring & name, size_t rows, size_t cols, bool isSparse = false) :
+            Base(deviceId, name)
+        {
+            if (rows * cols == 0)
+                LogicError("This InputValue dimension is 0.");
+
+            m_outputImageLayout = ImageLayout(1, rows, 1);
+            Init(rows, cols, isSparse);
+        }
+        InputValue(DEVICEID_TYPE deviceId, const wstring & name, const ImageLayout & imageLayout, size_t numImages, bool isSparse = false) :
+            Base(deviceId, name)
+        {
+            size_t rows = imageLayout.GetNumElements();
+            size_t cols = numImages;
+
+            if (rows * cols == 0)
+                LogicError("This InputValue dimension is 0.");
+
+            m_outputImageLayout = imageLayout;
+
+            Init(rows, cols, isSparse);
+        }
+
+        virtual void SaveToFile(File& fstream) const override
+        {
+            Base::SaveToFile(fstream);
+            size_t rows = GetNumRows();                     // using explicitly typed variables to be 100% symmetrical to LoadFromFile()
+            size_t cols = m_pMBLayout ? 0 : GetNumCols();   // if this Input depends on MB size, we write it as having 0 dimensions
+            fstream << rows << cols;
+            fstream << m_outputImageLayout.width << m_outputImageLayout.height << m_outputImageLayout.channels;
+        }
+
+        virtual void LoadFromFile(File& fstream, size_t modelVersion) override
+        {
+            Base::LoadFromFile(fstream, modelVersion);
+
+            size_t rows, cols;
+            fstream >> rows >> cols;
+            if (m_pMBLayout)    // some older files retained the #columns when saving, which is meaningless
+                cols = 0;
+            fstream >> m_outputImageLayout.width >> m_outputImageLayout.height >> m_outputImageLayout.channels; 
+
+            CreateMatrixIfNull(m_functionValues);
+            if (m_isSparse)
+                ConvertToSparseMatrix();
+
+            Resize(rows, cols);
+            //m_functionValues.SetValue(0.0);         // (TODO: not sure why one would load InputValues)
+            m_parameterUpdateRequired = false;                 // (noone should ever overwrite this for Inputs, but better be sure...)
+        }
+
+        // TODO: This is bad. We should either serialize m_isSparse or define an explicit node type. This causes some unnecessary special-casing.
+        virtual const std::wstring OperationName() const { return m_isSparse ? SparseTypeName() : TypeName(); }
+
+        // InputValue must not resize its inputs because that might destroy it. It should already have the correct size.
+        virtual size_t UpdateFunctionMBSize(size_t numCols)
+        {
+            if (!m_pMBLayout)               // if no layout, this node contains parameters independent of MB size, don't resize
+                return numCols;             // BUGBUG: what to return here?
+            if (numCols == SIZE_MAX)        // SIZE_MAX means determine from layout
+                numCols = m_pMBLayout->GetNumCols();
+            VerifySize(GetNumRows(), numCols);
+            return numCols;
+        }
+
+        virtual void /*ComputationNode::*/EvaluateThisNode(const FrameRange &) override {}
+
+        virtual void ComputeInputPartial(const size_t /*inputIndex*/) {}
+        virtual void /*ComputationNode::*/ComputeInputPartial(const size_t /*inputIndex*/, const FrameRange &) {}
+
+        virtual void DumpNodeInfo(const bool printValues, File& fstream) const override
+        {
+            Base::DumpNodeInfo(printValues, fstream);
+
+            char str[4096];
+            sprintf(str, "[%lu,%lu]", GetNumRows(), GetNumCols());
+            fstream << string(str);         // TODO: string(.) necessary?
+        }
+    private:
+        bool m_isSparse = false;
+        void ConvertToSparseMatrix()
+        {
+            size_t rows = m_functionValues->GetNumRows();
+            size_t cols = m_functionValues->GetNumCols();
+            m_functionValues->SwitchToMatrixType(MatrixType::SPARSE, matrixFormatSparseCSC, false);
+            Resize(rows, cols); //SwitchToMatrixType does not reserve information right now.
+        }
+    };
+
+    template class InputValue<float>; 
+    template class InputValue<double>;
+
+    // -----------------------------------------------------------------------
+    // LookupTableNode (weight matrix, bag-of-word representation of the inputs)
+    // originally designed to extract word embedding representation from bag-of-word
+    // TODO: what does this do?
+    // -----------------------------------------------------------------------
+
+    template<class ElemType>
+    class LookupTableNode : public ComputationNode<ElemType>, public NumInputs<2>
+    {
+        typedef ComputationNode<ElemType> Base; UsingComputationNodeMembersBoilerplate;
+        static const std::wstring TypeName() { return L"LookupTable"; }
+    public:
+        LookupTableNode(DEVICEID_TYPE deviceId, const wstring & name) :
+            Base(deviceId, name)
+        { }
+
+        virtual void ComputeInputPartial(const size_t inputIndex)
+        {
+            if (inputIndex > 1)
+                InvalidArgument("LookupTable operation only takes two inputs.");
+
+            DEVICEID_TYPE input1DeviceId = Inputs(1)->FunctionValues().GetDeviceId();
+            DEVICEID_TYPE input0DeviceId = Inputs(0)->FunctionValues().GetDeviceId();
+            Inputs(1)->FunctionValues().TransferFromDeviceToDevice(input1DeviceId, input0DeviceId);
+
+            if (inputIndex == 0)  //left derivative
+            {
+                ComputeInputPartialLeft(Inputs(1)->FunctionValues(), Inputs(0)->GradientValues(), GradientValues());
+            }
+            else  //right derivative
+            {
+                ComputeInputPartialRight(Inputs(0)->FunctionValues(), Inputs(1)->GradientValues(), GradientValues());
+            }
+            Inputs(1)->FunctionValues().TransferFromDeviceToDevice(input0DeviceId, input1DeviceId);
+        }
+
+        virtual void /*ComputationNode::*/ComputeInputPartial(const size_t inputIndex, const FrameRange & frameRange) override
+        {
+            if (inputIndex > 1)
+                InvalidArgument("LookupTable operation only takes two inputs.");
+
+            Matrix<ElemType> sliceOutputGrad = GradientSlice(frameRange/*TODO: delete this:*/.Check_t(GetNumParallelSequences(), m_pMBLayout));
+            if (inputIndex == 0)  //left derivative
+            {
+                Matrix<ElemType> sliceInput1Value = Inputs(1)->ValueSlice(frameRange/*TODO: delete this:*/.Check_t(GetNumParallelSequences(), m_pMBLayout));
+
+                ComputeInputPartialLeft(sliceInput1Value, Inputs(0)->GradientValues(), sliceOutputGrad);
+            }
+            else  //right derivative
+            {
+                Matrix<ElemType> sliceInput1Grad = Inputs(1)->GradientSlice(frameRange/*TODO: delete this:*/.Check_t(GetNumParallelSequences(), m_pMBLayout));
+
+                ComputeInputPartialRight(Inputs(0)->FunctionValues(), sliceInput1Grad, sliceOutputGrad);
+            }
+        }
+
+        /*TODO: merge with call site*/void ComputeInputPartialLeft(Matrix<ElemType>& inputFunctionValues, Matrix<ElemType>& inputGradientValues, Matrix<ElemType>& gradientValues)  
+        {
+            size_t rows1 =inputFunctionValues.GetNumRows(), cols1 = inputFunctionValues.GetNumCols();
+            size_t rowsp = gradientValues.GetNumRows(), colsp = gradientValues.GetNumCols();
+            int wordsInEachSample = rows1 / inputGradientValues.GetNumCols();
+
+            inputFunctionValues.Reshape(rows1 / wordsInEachSample, cols1 * wordsInEachSample);
+            gradientValues.Reshape(rowsp / wordsInEachSample, colsp * wordsInEachSample);
+
+            Matrix<ElemType>::MultiplyAndAdd(gradientValues, false, inputFunctionValues, true, inputGradientValues);
+
+            inputFunctionValues.Reshape(rows1, cols1);
+            gradientValues.Reshape(rowsp, colsp);
+        }
+
+        /*TODO: merge with call site*/void ComputeInputPartialRight(Matrix<ElemType>& inputFunctionValues, Matrix<ElemType>& inputGradientValues, Matrix<ElemType>& gradientValues)  
+            {
+            size_t rows1 =inputGradientValues.GetNumRows(), cols1 = inputGradientValues.GetNumCols();
+            size_t rowsp = gradientValues.GetNumRows(), colsp = gradientValues.GetNumCols();
+            int wordsInEachSample = rows1 / inputFunctionValues.GetNumCols();
+
+            inputGradientValues.Reshape(rows1 / wordsInEachSample, cols1 * wordsInEachSample);
+            gradientValues.Reshape(rowsp / wordsInEachSample, colsp * wordsInEachSample);
+
+            Matrix<ElemType>::MultiplyAndAdd(inputFunctionValues, true, gradientValues, false, inputGradientValues);
+
+            inputGradientValues.Reshape(rows1, cols1);
+            gradientValues.Reshape(rowsp, colsp);
+        }
+
+        void EvaluateThisNodeMap()    // TODO: This is a stop-gap; in most cases, we should just be able to delete this (but need to review one by one)
+        {
+            EvaluateThisNodeS(FunctionValues(), Inputs(0)->FunctionValues(), Inputs(1)->FunctionValues());
+#ifdef DEBUG_DECODER
+            fprintf(stderr, "LookupTableNode node %ls: Input[0]=%.8e Input[1]=%.8e output = %.8e\n", this->NodeName().c_str(), Inputs(0)->FunctionValues().FrobeniusNorm(), Inputs(1)->FunctionValues().FrobeniusNorm(), FunctionValues().FrobeniusNorm());
+#endif
+        }
+
+        virtual void /*ComputationNode::*/EvaluateThisNode(const FrameRange & frameRange) override
+        {
+            //if (frameRange.IsAllFrames()) { EvaluateThisNodeMap(); return; }
+            Matrix<ElemType> sliceInput1Value = Inputs(1)->ValueSlice(frameRange/*TODO: delete this:*/.Check_t(GetNumParallelSequences(), m_pMBLayout));
+            Matrix<ElemType> sliceOutputValue = ValueSlice(frameRange/*TODO: delete this:*/.Check_t(GetNumParallelSequences(), m_pMBLayout));
+
+            EvaluateThisNodeS(sliceOutputValue, Inputs(0)->FunctionValues(), sliceInput1Value);
+        }
+
+        //input0 is the weight (each column is an embedding of one word), input 1 contains m_bnrLooked words in each column (sample)
+        /*TODO: merge with call site*/void EvaluateThisNodeS(Matrix<ElemType>& functionValues, const Matrix<ElemType>& input0, Matrix<ElemType>& input1)  
+        {
+            size_t rows1 = input1.GetNumRows(), cols1 = input1.GetNumCols();
+            size_t cols0 = input0.GetNumCols();
+
+            if (rows1 % cols0 != 0)
+                LogicError("LookupTableNode: rows of input 1 and cols of input 0 are not modular. e.g., rows1 = 0.9 cols and this is not allowed. Check feature reader and network definition. This usually happens when the feature dimension is not specified as that in the network definition of look-up-table dimension size. ");
+
+            int wordsInEachSample = rows1 / cols0;
+
+            input1.Reshape(rows1 / wordsInEachSample, cols1 * wordsInEachSample);
+
+            DEVICEID_TYPE input1DeviceId = input1.GetDeviceId();
+            DEVICEID_TYPE input0DeviceId = input0.GetDeviceId();
+            input1.TransferFromDeviceToDevice(input1DeviceId, input0DeviceId);
+
+            functionValues.AssignProductOf(input0, false, input1, false);
+
+            input1.TransferFromDeviceToDevice(input0DeviceId, input1DeviceId);
+
+            input1.Reshape(rows1, cols1);
+            size_t rows = functionValues.GetNumRows();
+            functionValues.Reshape(rows * wordsInEachSample, cols1);
+        }
+            
+        virtual void /*ComputationNodeBase::*/Validate(bool isFinalValidationPass) override
+        {
+            Base::Validate(isFinalValidationPass);
+
+            if (isFinalValidationPass && Inputs(1)->GetNumRows() % Inputs(0)->GetNumCols() != 0)
+                InvalidArgument("Mismatched dimension. Rows in input1 must be multiples of cols in input0.");
+
+            int wordsInEachSample = Inputs(1)->GetNumRows() / Inputs(0)->GetNumCols();
+
+            Resize(Inputs(0)->GetNumRows() * wordsInEachSample, Inputs(1)->GetNumCols());
+
+            InferMBLayoutFromInputsForStandardCase();
+            InferImageDimsFromInputs(); 
+        }
+
+        bool UnitTest()
+        {
+            try
+            {
+                size_t nInput = 2;
+                size_t nHidden = 3;
+                size_t nOutput = 3;
+
+                Inputs(0)->Resize(nInput, nHidden);
+                Inputs(0)->FunctionValues().SetValue(1.0);
+                Inputs(1)->FunctionValues().TransferFromDeviceToDevice(m_deviceId, CPUDEVICE, true);
+                Inputs(1)->FunctionValues().SwitchToMatrixType(DENSE, matrixFormatDense, false);
+                Inputs(1)->Resize(nHidden, nOutput);
+                Inputs(1)->FunctionValues().SetValue(0.0);
+                Inputs(1)->FunctionValues().SetValue(0, 0, 1.0);
+                Inputs(1)->FunctionValues().SetValue(1, 1, 2.0);
+                Inputs(1)->FunctionValues().TransferFromDeviceToDevice(CPUDEVICE, m_deviceId, true);
+                Inputs(1)->FunctionValues().SwitchToMatrixType(SPARSE, matrixFormatSparseCSC, true);
+                Resize(nInput, nOutput);
+
+                EvaluateThisNode(FrameRange());
+
+                /// check with expected values
+                FunctionValues().TransferFromDeviceToDevice(m_deviceId, CPUDEVICE, true);
+                if (!ISCLOSE(FunctionValues()(0, 0), 1.0, EPSILON) ||
+                    !ISCLOSE(FunctionValues()(0, 1), 2.0, EPSILON) ||
+                    !ISCLOSE(FunctionValues()(1, 1), 2.0, EPSILON) )
+                    throw("LSTMNode forward computation error");
+
+                FunctionValues().TransferToDeviceIfNotThere( m_deviceId, true);
+
+                GradientValues().Resize(nInput, nOutput);
+                GradientValues().SetValue(1.0);
+                for (size_t i = 0; i < 2; i++)
+                {
+                    Inputs(i)->GradientValues().Resize(Inputs(i)->GetNumRows(), Inputs(i)->GetNumCols());
+                    Inputs(i)->GradientValues().SetValue(0);
+                }
+                for (size_t i = 0; i < 2; i++)
+                    ComputeInputPartial(i);
+
+                /// check with expected values
+                if (!ISCLOSE(Inputs(1)->GradientValues()(0, 0), 2, EPSILON) /// bi
+                    || !ISCLOSE(Inputs(1)->GradientValues()(0, 1), 2, EPSILON)  // Wxi
+                    || !ISCLOSE(Inputs(1)->GradientValues()(1, 0), 2, EPSILON)  // Whi
+                    || !ISCLOSE(Inputs(1)->GradientValues()(2, 1), 2, EPSILON)  // Wci
+                    )
+                    throw("LSTMNode gradient error on input gates");
+
+                for (size_t i = 0; i < 2; i++)
+                    Inputs(i)->GradientValues().TransferToDeviceIfNotThere(m_deviceId, true);
+            }
+            catch (...)
+            {
+                fprintf(stderr, "LookupTableNode unit test is not passed!");
+                return false;
+            }
+
+            fprintf(stderr, "LookupTableNode unit test passed!\n");
+            return true;
+        }
+    };
+
+    template class LookupTableNode<float>;
+    template class LookupTableNode<double>;
+
+    // -----------------------------------------------------------------------
+    // PairNetworkNode (input)
+    // -----------------------------------------------------------------------
+
+    /**
+    pair this node to a node in another network
+    this node provide an interface from this network. The next layer network then can use this interface to know which node to connect to.
+    */
+    template<class ElemType>
+    class PairNetworkNode : public ComputationNode<ElemType>, public NumInputs<1>
+    {
+        typedef ComputationNode<ElemType> Base; UsingComputationNodeMembersBoilerplate;
+        static const std::wstring TypeName() { return L"PairNetwork"; }
+
+        void Init(size_t row_size, size_t col_size)
+        {
+            CreateMatrixIfNull(m_functionValues);
+            m_functionValues->Resize(row_size, col_size);
+        }
+    public:
+        PairNetworkNode(DEVICEID_TYPE deviceId, const wstring & name, size_t row_size = 1, size_t col_size = 1) :
+            Base(deviceId, name)
+        {
+            Init(row_size, col_size);
+            CreateMatrixIfNull(m_gradientValues);
+            m_gradientValues->Resize(row_size, col_size);
+            m_gradientValues->SetValue(0.0f);
+        }
+
+        virtual void LoadFromFile(File& fstream, size_t modelVersion) override
+        {
+            Init(1, 1); // TODO: this looks wrong; should the dimension not come from the loaded model data?
+            Base::LoadFromFile(fstream, modelVersion);
+        }
+
+        /// to-do: need to change to the new way of resetting state
+        virtual void ComputeInputPartial(const size_t inputIndex)
+        {
+            if (inputIndex > 0)
+                InvalidArgument("PairNetwork operation only takes one input.");
+
+            Matrix<ElemType>::ScaleAndAdd(1.0, GradientValues(), Inputs(inputIndex)->GradientValues());
+        }
+
+        virtual void /*ComputationNode::*/ComputeInputPartial(const size_t inputIndex, const FrameRange & frameRange) override
+        {
+            if (inputIndex > 0)
+                InvalidArgument("Delay operation only takes one input.");
+            assert(m_functionValues->GetNumRows() == GradientValues().GetNumRows()); // original used m_functionValues->GetNumRows() for loop dimension
+            assert(m_pMBLayout);
+
+            Matrix<ElemType> mTmp = Inputs(inputIndex)->GradientSlice(frameRange/*TODO: delete this:*/.Check_t(GetNumParallelSequences(), m_pMBLayout));
+            Matrix<ElemType>::ScaleAndAdd(1.0, GradientSlice(frameRange/*TODO: delete this:*/.Check_t(GetNumParallelSequences(), m_pMBLayout)), mTmp);
+        }
+
+        void EvaluateThisNodeMap()    // TODO: This is a stop-gap; in most cases, we should just be able to delete this (but need to review one by one)
+        {
+            m_functionValues->SetValue(Inputs(0)->FunctionValues());
+        }
+
+        virtual void /*ComputationNode::*/EvaluateThisNode(const FrameRange & frameRange) override
+        {
+            //if (frameRange.IsAllFrames()) { EvaluateThisNodeMap(); return; }
+            Matrix<ElemType> mTmp = ValueSlice(frameRange/*TODO: delete this:*/.Check_t(GetNumParallelSequences(), m_pMBLayout));
+            mTmp.SetValue(Inputs(0)->ValueSlice(frameRange/*TODO: delete this:*/.Check_t(GetNumParallelSequences(), m_pMBLayout)));
+        }
+
+        virtual void /*ComputationNodeBase::*/Validate(bool isFinalValidationPass) override
+        {
+            Base::Validate(isFinalValidationPass);
+
+            size_t rows0 = Inputs(0)->GetNumRows(), cols0 = Inputs(0)->GetNumCols();
+            if (rows0 > 0 && cols0 > 0) // TODO: is this check needed?
+                Resize(Inputs(0));
+
+            InferMBLayoutFromInputsForStandardCase();
+            InferImageDimsFromInputs();
+        }
+
+#if 0   // folded into base function, to avoid virtual; that base function already knows about some node types anyway
+        virtual void EnumerateNodesForEval(std::unordered_set<ComputationNodePtr>& visited, std::list<ComputationNodePtr>& result,
+                                           std::vector<ComputationNodePtr>& sourceRecurrentNodePtr, const bool bFromDelayNode)
+        {
+            if (visited.find(shared_from_this()) == visited.end())  //not visited
+            {
+                visited.insert(shared_from_this());   // have visited tagged here to avoid infinite loop over children, children's children, etc
+
+                //children first for function evaluation
+                if (!IsLeaf())
+                    m_parameterUpdateRequired = ChildrenNeedGradient();  //only nodes that require gradient calculation is included in gradient calculation
+
+                result.push_back(shared_from_this());  //we put this in the list even if it's leaf since we need to use it to determine learnable params 
+                this->m_visitedOrder = result.size();
+            }
+            else
+            {
+                if (!IsLeaf() && bFromDelayNode)
+                    sourceRecurrentNodePtr.push_back(shared_from_this());
+            }
+        }
+#endif
+protected:
+        virtual bool NodeDoesItsOwnCustomizedMissingColumnsMasking() { return true; }
+
+    };
+
+    template class PairNetworkNode<float>;
+    template class PairNetworkNode<double>;
+
+}}}