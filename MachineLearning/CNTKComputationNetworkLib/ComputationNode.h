//
// <copyright file="ComputationNode.h" company="Microsoft">
//     Copyright (c) Microsoft Corporation.  All rights reserved.
// </copyright>
//
#pragma once

#include "Basics.h"
#include "Matrix.h"
#include "ScriptableObjects.h"
#include "Sequences.h"
#include "MatrixPool.h"

#include <unordered_set>
#include <map>
#include <string>
#include <vector>
#include <stdexcept>
#include <list>
#include <memory>
#include <algorithm>
#include <assert.h>
#include <atomic>
#include <sstream>
#include <iostream>

//#define RNN_DEBUG 1
#define DEFAULT_HIDDEN_ACTIVATION 0.1

#ifndef NOT_IMPLEMENTED
#define NOT_IMPLEMENTED \
{   \
    fprintf(stderr, "Inside File: %s  Line: %d  Function: %s  -> Feature Not Implemented.\n", __FILE__, __LINE__, __FUNCTION__); \
    LogicError("Not Implemented"); \
}
#endif

#pragma warning (disable: 4267)

//version number to control how to read and write 
#define CNTK_MODEL_VERSION_1 1
#define CNTK_MODEL_VERSION_2 2
#define CURRENT_CNTK_MODEL_VERSION 2

namespace Microsoft { namespace MSR { namespace CNTK {

    enum CopyNodeFlags
    {
        copyNodeNull = 0,               // invalid value
        copyNodeValue=1,                // copy everything but the children links
        copyNodeChildren=2,             // only copy over children links
        copyNodeAll=3,                  // copy everything
        copyNodeChildrenCrossNetwork=4, // allow a cross network child copy
    };

    // describes inner layout of feature vector that is an image
    // TODO: This will grow into a more general tensor mechanism.
    // TODO: SaveToFile() and LoadFromFile() currenrly use individual elements; provide an overload for the entire object.
    struct ImageLayout
    {
        size_t width, height, channels;
        // BUGBUG: This initialization is not correct. This must match GetNumRows(). We probably cannot have all three members here.
        // Idea: We could construct this thing with a ref to the enclosing ComputationNode, and replace 'width' by an expression.
        ImageLayout() : width(1), height(1), channels(1) { }
        ImageLayout(size_t width, size_t height, size_t channels) : width(width), height(height), channels(channels) { }
        //void Set(size_t width, size_t height, size_t channels) { this->width = width; this->height = height; this->channels = channels; }
        void Invalidate() { width = SIZE_MAX; height = SIZE_MAX; channels = SIZE_MAX; } // TODO: clean up the valid/invalid situation (this is currently done inconsistently)
        size_t GetNumElements() const { return width * height * channels; }
        bool operator==(const ImageLayout & other) const { return width == other.width && height == other.height &&channels == other.channels; }
    };

#pragma region base computation class

    // =======================================================================
    // IComputationNode -- set of methods that are to be implemented (or optionally overridable) by node implementations.
    // =======================================================================

    class ComputationNodeBase;
    struct/*interface*/ IComputationNode
    {
        typedef shared_ptr<ComputationNodeBase> ComputationNodeBasePtr;

        // --- these must be implemented by each node

        virtual ComputationNodeBase * NewThis(DEVICEID_TYPE deviceId, const wstring & name) = 0;
        // TODO: OperationName calls static TypeName which does not match the actual type names in that the 'Node' is missing.
        virtual const std::wstring OperationName() const = 0;
#define OperationNameOf(T) (T<float>::TypeName())    // we are templated, but for this the type param matters not. So we just pick one, and hide that fact.

        virtual void OnEvaluateBeginIteration() = 0;
        virtual void EvaluateThisNode(const FrameRange &) = 0;  // forward prop for one minibatch
        virtual void OnEvaluateEndIteration() = 0;              // called after last iteration step of EvaluateThisNode()
        virtual void ComputeInputPartial(const size_t inputIndex, const FrameRange &) = 0;
        virtual void ComputeInputPartial(const size_t inputIndex) = 0;   // TODO: this will be replaced by FrameRange version

        // --- optional overrides

        // Any override must call Base version as well.
        // Default implementations are in ComputationNodeBase or ComputationNode<ElemType>.
        // TODO: is this always just called with deviceId == m_deviceId?

        virtual void Validate(bool isFinalValidationPass) = 0;          // main base validation function
        virtual void InferImageDimsFromInputs() = 0;
        virtual void SaveToFile(File& fstream) const = 0;
        virtual void LoadFromFile(File& /*fstream*/, size_t /*modelVersion*/) = 0;
        virtual void CopyTo(const ComputationNodeBasePtr & node, const std::wstring& newName, const CopyNodeFlags flags) const = 0;
        virtual void MoveMatricesToDevice(const DEVICEID_TYPE deviceId) = 0;
        virtual void PrintSelfBeforeValidation() const = 0;             // called in validation loop right before Validate()
        virtual void DumpNodeInfo(const bool /*printValues*/, File& fstream) const = 0;
        virtual bool RequiresPreCompute() const = 0;                    // return true if the node's value should be computed before the normal training. e.g., mean and invStd of input features.
        virtual bool NodeDoesItsOwnCustomizedMissingColumnsMasking() = 0; // // indicates whether special handling is needed.The standard handleing will be just mask the function values after the evalaution and mask the gradient before gradiant computation for the children. this is not valid for all criterion nodes whose result is a scalar.

        // --- left-overs from refactoring--keeping it here for a while for debugging

        // return true if the node's value should be computed in batch mode only, e.g., time-reverse node
        //virtual bool RequiresBatchMode() const { return false; }  // not used actually
    };

    // =======================================================================
    // ComputationNetworkOwnedNodeState -- class to collect ComputationNode members that are really owned by ComputationNetwork
    // These members are only to be set, changed, and read by ComputationNetwork code.
    // TODO: We could go much further and move all network-level evaluation routines into here as well.
    //       I won't do it now as it will create a massive diff that would make merging of other ongoing changes much harder.
    // =======================================================================

    class ComputationNetwork;
    struct ComputationNetworkOwnedNodeState
    {
        friend class ComputationNetwork;

        ComputationNetworkOwnedNodeState() :
            m_needsGradient(false),
            m_loopId(-1),
            m_visitedOrder(-1),
            m_index(-1),
            m_lowLink(-1),
            m_indexInLoop(0),
            m_visited(false),
            m_inStack(false)
        { }

        void ClearCache()
        {
            m_loopId = -1;
            m_visitedOrder = -1;
            m_index = -1;
            m_lowLink = -1;
            m_indexInLoop = 0;
            m_visited = false;
            m_inStack = false;
        }

        void SetLoopId(const int id) { m_loopId = id; }
        int GetLoopId() const { return m_loopId; }

        void SetVisitedOrder(const int id) { m_visitedOrder = id; }
        size_t GetVisitedOrder() const { return m_visitedOrder; }

        void SetIndex(const size_t ind) { m_index = ind; }
        size_t GetIndex() const { return m_index; }

        void SetLowLink(const size_t lowlink) { m_lowLink = lowlink; }
        size_t GetLowLink() const { return m_lowLink; }

        void SetVisited(const bool visited) { m_visited = visited; }
        bool IsVisisted() const { return m_visited; }

        void SetInStack(const bool instack) { m_inStack = instack; }
        bool IsInStack() const { return m_inStack; }

        void SetIndexInLoop(const size_t index) { m_indexInLoop = index; }
        size_t GetIndexInLoop() const { return m_indexInLoop; }

        void InitRecurrentNode()    // this initialization says that this node is not inside a loop
        {
            SetLoop(false);
        }

        bool HasLoop() const { return m_hasloop; }
        void SetLoop(bool hasLoop) { m_hasloop = hasLoop; }

        void CopyTo(ComputationNetworkOwnedNodeState & other) const
        {
            // TODO: is that really all we copy? (this is a result of refactoring, so it seems yes indeed). Should we at least ClearCache()?
            other.m_evalTimeStamp = m_evalTimeStamp;
            other.m_hasloop = m_hasloop;
            other.m_needsGradient = m_needsGradient;
        }

        int64_t UpdateEvalTimeStamp()
        {
            m_evalTimeStamp = atomic_fetch_add(&s_timeStampCounter, (unsigned long long int) 1);    // TODO: does this really need to be atomic? We are not multi-threaded
            return m_evalTimeStamp;
        }

        void ResetEvalTimeStamp()
        {
            m_evalTimeStamp = s_timeStampCounter;
        }

        int64_t GetEvalTimeStamp() const { return m_evalTimeStamp; }

        int64_t CreateUniqId() const
        {
            return atomic_fetch_add(&s_timeStampCounter, (unsigned long long int) 1);
        }

        static bool IsSmaller(const ComputationNetworkOwnedNodeState * lhs, const ComputationNetworkOwnedNodeState * rhs)
        {
            return lhs->m_visitedOrder < rhs->m_visitedOrder;
        }

    private:

        static atomic_ullong s_timeStampCounter;
        int64_t m_evalTimeStamp; //this is used to reduce unnecessary recomputation when a different node in the model is reevaluated

        // for loop nodes
        bool m_hasloop;
        int m_loopId;           // index into recurrent info array (TODO: verify this)

    protected:  // TODO: should be fully encapsulated here
        bool m_needsGradient;   // true if this node or any children need a gradient to be computed (for own consumption or propagation to somewhere in the child tree)
    private:

        // the order in reverse graph. 
        int m_visitedOrder;
        int m_index;
        int m_lowLink;          // TODO: comment this, as it is not obvious
        bool m_visited;
        bool m_inStack;
        int m_indexInLoop;
    };

    // =======================================================================
    // ComputationNodeBase -- abstract base class for all computation nodes
    // TODO: decide the name. This does contain actual members such as the node name, so it's not really a pure interface.
    // =======================================================================

    class ComputationNodeBase :
        public IComputationNode,
        public/*protected*/ ComputationNetworkOwnedNodeState,  // TODO: figure this out, somehow the 'friend' thing does not work
        public ScriptableObjects::ComputationNodeObject,
        public ScriptableObjects::WithTag, public ScriptableObjects::HasName, public ScriptableObjects::HasToString,
        public std::enable_shared_from_this<ComputationNodeBase>
    {
        // note: enable_shared_from_this<> allows to create a shared_ptr from a raw pointer to this that is correctly aware of all other shared_ptrs (same ref count)
    public:
        typedef shared_ptr<ComputationNodeBase> ComputationNodeBasePtr;

        ComputationNodeBase(DEVICEID_TYPE deviceId, const wstring & name) :
            m_deviceId(deviceId),
            m_parameterUpdateRequired(false),
            m_nodeName(name == L"" ? CreateUniqNodeName() : name)
        {
        }
        virtual ~ComputationNodeBase(){}

        virtual void /*IComputationNode::*/CopyTo(const ComputationNodeBasePtr& node, const std::wstring& newName, const CopyNodeFlags flags) const override
        {
            if (OperationName() != node->OperationName())
                RuntimeError("Cannot copy from one node type to another node type");
            if (flags & CopyNodeFlags::copyNodeChildren)
            {
                node->m_children = m_children;
            }
            if (flags & CopyNodeFlags::copyNodeValue)
            {
                node->m_deviceId = m_deviceId;
                node->m_parameterUpdateRequired = m_parameterUpdateRequired;
                node->m_nodeName = newName;

                node->m_inputImageLayout = m_inputImageLayout;
                node->m_outputImageLayout = m_outputImageLayout;

                ComputationNetworkOwnedNodeState::CopyTo(*node);
            }
        }

        virtual ComputationNodeBasePtr Duplicate(const std::wstring& newName, const CopyNodeFlags flags) = 0;

        // TODO: make sure this does not get implemented in any of the base classes
        DEVICEID_TYPE GetDeviceId() const { return m_deviceId; }    // TODO: remove, only used from copy constructor which will go away

        virtual void SaveToFile(File& fstream) const
        {
            fstream << OperationName() << NodeName();
        }

        virtual void LoadFromFile(File& /*fstream*/, size_t /*modelVersion*/)
        {
            // it is assumed that OperationName and NodeName have already been consumed--some asymmetry between Save and Load
            // base class has nothing to load
        }

        // float/double-independent access to the m_functionValues for a few specific use cases
        // TODO: Not nice. This would go away if we abstracted out the matrix type as well from float/double.
        virtual size_t GetNumRows() const = 0;
        virtual size_t GetNumCols() const = 0;
        pair<size_t, size_t> GetDims() { return make_pair(GetNumRows(), GetNumCols()); }
        virtual void Resize(size_t rows, size_t cols) = 0;
        virtual void Resize(ComputationNodeBasePtr node) { Resize(node->GetNumRows(), node->GetNumCols()); }
        void VerifySize(size_t rows, size_t cols)
        {
            if (rows != GetNumRows() || cols != GetNumCols())
                LogicError("VerifySize: expected m_functionValues size %d x %d, but it is %d x %d",
                           (int)rows, (int)cols, (int)GetNumRows(), (int)GetNumCols());
        }
        virtual void VerifySize(ComputationNodeBasePtr node) { VerifySize(node->GetNumRows(), node->GetNumCols()); }
        virtual double Get00Element() const = 0;

        // validation
        virtual void Validate(bool isFinalValidationPass)           // main base validation function
        {
            // check for NULL pointers
            for (size_t i = 0; i < m_children.size(); i++)
            {
                if (!m_children[i])
                    RuntimeError("Validate: Input [%d] of %ls node '%ls' is empty (NULL, not connected).", (int)i, OperationName().c_str(), NodeName().c_str());
            }
            // check for empty inputs
            if (isFinalValidationPass)
            {
                for (const auto & child : m_children)
                {
                    if (child->GetNumRows() == 0 || (!child->HasMBLayout() && child->GetNumCols() == 0))
                        RuntimeError("%ls %ls operation: input %ls %ls has 0 elements.",
                                     NodeName().c_str(), OperationName().c_str(), child->NodeName().c_str(), child->OperationName().c_str());
                }
            }
        }
        // helper functions for common cases


    private:
        ComputationNodeBasePtr Inputs(size_t index) const { return m_children[index]; } // TODO: delete this; change to m_children
       // determine number of columns from a child and/or layout
        size_t DetermineNumCols(const ComputationNodeBasePtr & child) const
        {
            size_t childCols = child->GetNumCols();     // this is what the child says
            if (!m_pMBLayout)                           // no layout: copy from child
                return childCols;
            size_t cols = m_pMBLayout->GetNumCols();    // layout: get it from there, but validate against child
            if (childCols != cols)
                RuntimeError("%ls %ls operation: ");
            return cols;
        }
    protected:
        void ValidateUnaryMap(bool isFinalValidationPass);
        void ValidateUnaryReduce(bool isFinalValidationPass);
        void ValidateInferBinaryChildrenDims();
        void ValidateBinaryZip(bool isFinalValidationPass, bool allowMultiples);
        void ValidateBinaryReduce(bool isFinalValidationPass);
    public:

        virtual bool UnitTest() { return true; }

        virtual void AttachInputs(const std::vector<ComputationNodeBasePtr>& inputs) = 0;
        // convenience versions that take individual arguments
        void AttachInputs(const ComputationNodeBasePtr singleInput) { AttachInputs(std::vector<ComputationNodeBasePtr> { singleInput } ); }
        void AttachInputs(const ComputationNodeBasePtr leftInput, const ComputationNodeBasePtr& rightInput) { AttachInputs(std::vector<ComputationNodeBasePtr> { leftInput, rightInput } ); }
        void AttachInputs(const ComputationNodeBasePtr leftInput, const ComputationNodeBasePtr& middleInput, const ComputationNodeBasePtr& rightInput) { AttachInputs(std::vector<ComputationNodeBasePtr> { leftInput, middleInput, rightInput } ); }
        void AttachInputs(const ComputationNodeBasePtr firstInput, const ComputationNodeBasePtr& secondInput, const ComputationNodeBasePtr &thirdInput, const ComputationNodeBasePtr& fourthInput) { AttachInputs(std::vector<ComputationNodeBasePtr> { firstInput, secondInput, thirdInput, fourthInput } ); }
        void AttachInputs(const ComputationNodeBasePtr firstInput, const ComputationNodeBasePtr& secondInput, const ComputationNodeBasePtr &thirdInput, const ComputationNodeBasePtr& fourthInput, const ComputationNodeBasePtr& fifthInput) { AttachInputs(std::vector<ComputationNodeBasePtr> { firstInput, secondInput, thirdInput, fourthInput, fifthInput } ); }
        void AttachInputs(const ComputationNodeBasePtr firstInput, const ComputationNodeBasePtr& secondInput, const ComputationNodeBasePtr &thirdInput, const ComputationNodeBasePtr& fourthInput, const ComputationNodeBasePtr& fifthInput, const ComputationNodeBasePtr& sixthInput) { AttachInputs(std::vector<ComputationNodeBasePtr> { firstInput, secondInput, thirdInput, fourthInput, fifthInput, sixthInput } ); }

        virtual void DetachInputs() { m_children.clear(); }

        const std::vector<ComputationNodeBasePtr> & GetChildren() const { return m_children; }

        //return true if the node's value should be computed before the normal training. e.g., mean and invStd of input features.
        virtual bool /*IComputationNode::*/RequiresPreCompute() const { return false; }

        /*HasName::*/void SetName(const std::wstring & newName) // also for use by ExperimentalNetworkBuilder
        {
            m_nodeName = newName;
            fprintf(stderr, "Node --> %ls = %ls\n", NodeName().c_str(), OperationName().c_str()), fflush(stderr);
        }

        virtual size_t UpdateFunctionMBSize(size_t numCols = SIZE_MAX/*means take from layout--this is the main use*/) = 0;
        void LinkToMBLayout(MBLayoutPtr pMBLayout) { m_pMBLayout = pMBLayout; }
        MBLayoutPtr GetMBLayout() { return m_pMBLayout; }
        bool HasMBLayout() const { return !!m_pMBLayout; }

        std::wstring GetName() const { return m_nodeName; }

        // temporary function that is called to verify stuff is called as I think it is. Delete if this does not fire for a while.
        void VerifyNumParallelSequences(size_t bsz)
        {
            if (bsz != m_pMBLayout->GetNumParallelSequences())
                LogicError("VerifyNumParallelSequences: value inconsistent with MB layout");
        }

    protected:
    public: // the following should be protected, but nodes inquire about their children, requiring public access
        // This is used at 284 places inside nodes, most of the time as
        // ...Slice(frameRange/*TODO: delete this:*/.Check_t(GetNumParallelSequences()), m_pMBLayout)
        size_t GetNumParallelSequences() const
        {
            return m_pMBLayout->GetNumParallelSequences();
        }

        // get our current number of time steps for this node
        // This inquires the MB layout.
        size_t GetNumTimeSteps() const
        {
            if (!m_pMBLayout)
                LogicError("GetNumTimeSteps: invalid to call on a node without MB layout"); // since it has no notion of time
                //return GetNumCols();
#if 0       // can't check here; this is sometimes inquired as part of the process of setting the right #cols
            if (m_pMBLayout->GetNumTimeSteps() * m_pMBLayout->GetNumParallelSequences() != GetNumCols())
            {
                // TODO: remove this fprintf() once it no longer triggers
                fprintf(stderr, "GetNumTimeSteps: inconsistency between layout and actual number of columns for node '%ls', seq=%d x T=%d vs. cols=%d\n",
                        NodeName().c_str(), (int)m_pMBLayout->GetNumParallelSequences(), (int)m_pMBLayout->GetNumTimeSteps(), (int)GetNumCols());
                LogicError("GetNumTimeSteps: inconsistency between layout and actual number of columns for node '%ls', seq=%d x T=%d vs. cols=%d",
                           NodeName().c_str(), (int)m_pMBLayout->GetNumParallelSequences(), (int)m_pMBLayout->GetNumTimeSteps(), (int)GetNumCols());
            }
            // TODO: ^^ much of this should go away, as in the future, the layout will always correctly know the #samples
#endif
            return m_pMBLayout->GetNumTimeSteps();
        }
    public:

        // implemented by ComputationNode<ElemType>
        // for debugging purpose
        virtual void PrintSelf(bool printMatrices = false) const = 0;

        // called in validation loop right before Validate()
        virtual void /*IComputationNode::*/PrintSelfBeforeValidation() const
        {
            fprintf(stderr, "\nValidating --> %ls = %ls", NodeName().c_str(), OperationName().c_str());

            if (!IsLeaf())
            {
                fprintf(stderr, "(");
                for (size_t i = 0; i<ChildrenSize(); i++)
                {
                    const auto & child = m_children[i];
                    if (i > 0)
                        fprintf(stderr, ", ");

                    if (child == nullptr)
                    {
                        fprintf(stderr, "NULL");
                        continue;
                    }

                    const char * mbSizeMark = child->m_pMBLayout ? "MBSize " : "";
                    if (IsChildAnImage(i))  //image
                        fprintf(stderr, "%ls[%lu {W=%lu, H=%lu, C=%lu}, %s%lu]", child->NodeName().c_str(), child->GetNumRows(),
                                child->m_outputImageLayout.width, child->m_outputImageLayout.height, child->m_outputImageLayout.channels, mbSizeMark, child->GetNumCols());
                    else
                        fprintf(stderr, "%ls[%lu, %s%lu]", child->NodeName().c_str(), child->GetNumRows(), mbSizeMark, child->GetNumCols());
                }
                fprintf(stderr, ")");
            }
#if 0
            else
            {
                if (m_pMBLayout)
                    fprintf(stderr, "[%lu, MBSize]", GetNumRows());
                else
                    fprintf(stderr, "[%lu, %lu]", GetNumRows(), GetNumCols());
            }
#endif
        }

        const std::wstring& NodeName() const { return m_nodeName; }
        std::wstring& NodeName() { return m_nodeName; }

        bool IsLeaf() const { return ChildrenSize() == 0; }

        void SetParameterUpdateRequired(bool f) { m_parameterUpdateRequired = f; }
        bool IsParameterUpdateRequired() const { return m_parameterUpdateRequired; }

        virtual void /*IComputationNode::*/InferImageDimsFromInputs()
        {
            if (!IsLeaf())
                InferImageDimsFromInput(0); //copy from child 0 by default.
        }

        virtual void ValidateInferChildDims(size_t i, size_t rows, size_t cols) = 0;

        bool IsChildAnImage(const size_t index) const
        {
            return m_children[index]->m_outputImageLayout.width != 1 || m_children[index]->m_outputImageLayout.channels != 1;
        }

        pair<ImageLayout, ImageLayout> GetImageLayouts() const { return make_pair(m_inputImageLayout, m_outputImageLayout); }

        const size_t ChildrenSize() const { return m_children.size(); }

        virtual void SetInput(const size_t childIndex, const ComputationNodeBasePtr& node) = 0;

        virtual void /*IComputationNode::*/ComputeInputPartial(const size_t inputIndex, const FrameRange &) = 0;    // (redeclaring, as compiler gets confused otherwise--will go away with ComputeInputPartial(t))
        virtual void ComputeInputPartial(const size_t inputIndex)   // TODO: this will be replaced by FrameRange version
        {
            ComputeInputPartial(inputIndex, FrameRange(/*whole batch*/));      // nodes that do not implement this will know to understand SIZE_MAX as full batch
        }
        virtual void ComputeGradientForChildren() = 0;
        virtual void ComputeGradientForChildren(const size_t timeIdxInSeq) = 0; // TODO: don't we need a FrameRange here, too?

        // masking
        // overridden by <ElemType> variant only
        // TODO: we need a section for those; and ComputationNode<> should mark those as 'final'
        virtual void MaskMissingValuesColumnsToZero() = 0;
        virtual void MaskMissingValuesColumnsToZero(const size_t timeIdxInSeq) = 0; // TODO: change to FrameRange as well
        virtual void MaskMissingGradientColumnsToZero() = 0;
        virtual void MaskMissingGradientColumnsToZero(const size_t timeIdxInSeq) = 0; // TODO: don't we need a FrameRange here, too?


        // indicates whether special handling is needed.The standard handleing will be just mask the function values after the evalaution and mask the gradient before gradiant computation for the children. this is not valid for all criterion nodes whose result is a scalar.
        // overridden to return true by training/eval criteria (and the soon-to-be-deprecated PairNetworkNode, LSTMNode)
        // The need for this seems an artifact of the old inconsistent layout architecture. In the future, this can probably just go away.
        virtual bool NodeDoesItsOwnCustomizedMissingColumnsMasking() { return false; }

        virtual void /*IComputationNode::*/OnEvaluateBeginIteration()             // called before first iteration step of EvaluateThisNode()
        {
            //fprintf(stderr, "OnEvaluateBeginIteration: %ls %ls operation\n", NodeName().c_str(), OperationName().c_str());
        }
        virtual void /*IComputationNode::*/OnEvaluateEndIteration()               // called after last iteration step of EvaluateThisNode()
        {
            //fprintf(stderr, "OnEvaluateEndIteration: %ls %ls operation\n", NodeName().c_str(), OperationName().c_str());
        }

    protected:

        void InferImageDimsFromInput(const size_t index, const bool outputSameAsInput = true)
        {
            if (index >= ChildrenSize())
                InvalidArgument("InferImageDimsFromInput: output index");

            const auto & child = m_children[index];
            if (child != nullptr)
                m_inputImageLayout = child->m_outputImageLayout;
            if (outputSameAsInput)
                m_outputImageLayout = m_inputImageLayout;
        }

        void InferMBLayoutFromInputsForStandardCase();

    public:

        static bool IsSmaller(const ComputationNodeBasePtr& lhs, const ComputationNodeBasePtr& rhs)
        {
            return ComputationNetworkOwnedNodeState::IsSmaller(lhs.get(), rhs.get());
        }

        bool IsEqualTo(const ComputationNodeBasePtr& other) const //this will be used to determine whehter two nodes are the same
        {
            if (OperationName() != other->OperationName() || m_children.size() != other->m_children.size())
                return false;

            if (NodeName() == other->NodeName())  //assume names are unique in the system
                return true;

            if (IsLeaf() && other->IsLeaf())  //since names are not equal otherwise will return above
                return false;

            for (size_t i=0; i<m_children.size(); i++)
                if (!(m_children[i] == other->m_children[i]))
                    return false;

            return true;
        }

        // determine enumeration order for everything needed to evaluate this node (and its children)
        // This creates a list such that children are evaluated before their parents.
        // If !forForwardProp then the order will be reversed, suitable for backprop.
        // The 'recurrent' version is only called from FormRecurrentLoops().
        // Side-effects (unbeknownst to the name of the function):
        //  - m_needsGradient flags, are propagated up from children         --BUGBUG! This should only be computed in ValidateSubNetwork().
        //  - m_visitedOrder (only if 'recurrent' flag is set; otherwise leave untouched)
        std::list<ComputationNodeBasePtr> EnumerateNodes(bool forForwardProp/*else get order for backprop*/, bool recurrent)
        {
            std::list<ComputationNodeBasePtr> nodes;
            std::unordered_set<ComputationNodeBasePtr> visited;

            // get forward computation order
            EnumerateNodesR(visited, nodes, recurrent);  // call into the recursive portion of this function below

            // if caller wants order for backprop then reverse it
            if (!forForwardProp)
            {
                assert(!recurrent);     // TODO: not sure if required, but currently only called this way

                nodes.reverse();        // and go backwards
            }

            return nodes;
        }
    private:
        // Recursive part of EnumerateNodes().
        void EnumerateNodesR(std::unordered_set<ComputationNodeBasePtr>& visited, std::list<ComputationNodeBasePtr>& result, bool recurrent)
        {
            if (visited.find(shared_from_this()) == visited.end())      // do not include a node twice
            {
                visited.insert(shared_from_this());   // have visited tagged here to avoid infinite loop over children, children's children, etc

                // children first for function evaluation
                if (OperationName() != L"PairNetwork" || !recurrent)    // (don't step through network-pair boundary if recurrent)
                {
                    for (int i = 0; i < m_children.size(); i++)
                    {
                        if (m_children[i])
                            m_children[i]->EnumerateNodesR(visited, result, recurrent);
                    }
                }

                // propagate m_needsGradient flags upwards from leaves
                // TODO: This belongs into Validate().
                if (!IsLeaf())
                    m_needsGradient = ChildrenNeedGradient();  //only nodes that require gradient calculation is included in gradient calculation

                // now that all children are in list before us, put ourselves
                result.push_back(shared_from_this());  //we put this in the list even if it's leaf since we need to use it to determine learnable params 

                if (recurrent)
                    SetVisitedOrder(result.size());
            }
        }
    public:

        std::list<ComputationNodeBasePtr> ReshuffleNodes(std::map<int, std::list<ComputationNodeBasePtr>> recurrentResult)
        {
            std::list<ComputationNodeBasePtr> noRecurrentResult;
            std::unordered_set<ComputationNodeBasePtr> visited;

            ReshuffleNodesForEvalWithRecurrentLoops(visited, recurrentResult, noRecurrentResult);

            return noRecurrentResult;
        }

#if 0
        std::list<ComputationNodeBasePtr> EnumerateNodes(const bool forwardComputation, bool recurrent)
        {
            if (forwardComputation)
            {
                std::list<ComputationNodeBasePtr> result;
                std::unordered_set<ComputationNodeBasePtr> visited;
                EnumerateNodesForEval(visited, result, recurrent);
                return result;
            }
            else
                return EnumerateNodesForGradient();
        }
#endif

    protected:

        bool ChildrenNeedGradient()  const //this is only valid when called in the forward computation order.
        {
            for (int i = 0; i<m_children.size(); i++)
            {
                if (m_children[i] == nullptr)
                    continue;
                if (m_children[i]->m_needsGradient)
                    return true;
            }
            return false;
        }

        // TODO: what does this do?
        // As a side effect, it also propagates m_needsGradient to intermediate nodes
        void ReshuffleNodesForEvalWithRecurrentLoops(std::unordered_set<ComputationNodeBasePtr>& visited, std::map<int, std::list<ComputationNodeBasePtr>>& recurrentResult,
                                                     std::list<ComputationNodeBasePtr>& noRecurrentResult)
        {
            if (visited.find(shared_from_this()) == visited.end())  //not visited
            {
                visited.insert(shared_from_this());   // have visited tagged here to avoid infinite loop over children, children's children, etc

                for (int i = 0; i<m_children.size(); i++)
                    m_children[i]->ReshuffleNodesForEvalWithRecurrentLoops(visited, recurrentResult, noRecurrentResult);

                //children first for function evaluation
                if (!IsLeaf())
                    m_needsGradient = ChildrenNeedGradient();  //only nodes that require gradient calculation is included in gradient calculation

                if (GetLoopId() >= 0)
                    recurrentResult[GetLoopId()].push_back(shared_from_this());
                else
                    noRecurrentResult.push_back(shared_from_this());  //we put this in the list even if it's leaf since we need to use it to determine learnable params 
            }
        }

    public:

        // check whether a node is up-to-date w.r.t. its children, for lazy evaluation
        // If this returns false, node must be evaluated to update m_functionValues.
        bool IsFuncValueOlderThanInputs() const
        {
            for (size_t i = 0; i<ChildrenSize(); i++)
            {
                //the second condition is used when the time stamp change from positive to negative
                if (m_children[i]->GetEvalTimeStamp() >= GetEvalTimeStamp() || m_children[i]->GetEvalTimeStamp() + 1e10 < GetEvalTimeStamp())
                    return true;
            }

            return false;
        }

        //virtual void ClearGradientForChildren(const int /*iActMiniBatchSize*/) = 0;
        virtual void ClearGradientForChildren() = 0;
        virtual void ClearGradient(const bool clearExistingGradientValue) = 0;

        void MarkGradientInitialized(const bool isInitialized)  { m_gradientInitialized = isInitialized; }

        bool IsGradientInitialized() const { return m_gradientInitialized; }

        typedef std::pair<ComputationNodeBasePtr, ComputationNodeBasePtr> ComputationArc;
        // [1/13/2015 erw] add to enumerate all the edges 
        // enumerate arcs that can be reached starting from the current node's children
        // [in/out] visited record already visited nodes 
        void EnumerateArcs(std::unordered_set<ComputationNodeBasePtr>& visited, std::list<ComputationArc>& arcs)
        {
            std::list<ComputationNodeBasePtr>	tovisit;

            if (visited.find(shared_from_this()) == visited.end()) // only do when this node has not been visited before
            {
                tovisit.push_back(shared_from_this());

                while (!tovisit.empty())
                {
                    ComputationNodeBasePtr curNode = tovisit.front();
                    tovisit.pop_front();

                    if (visited.find(curNode) == visited.end())
                    {
                        for (size_t i = 0; i < curNode->m_children.size(); i++)
                        {
                            arcs.push_back(ComputationArc(curNode, curNode->m_children[i]));

                            if (visited.find(curNode->m_children[i]) == visited.end()) // this children has not been visited before 
                                tovisit.push_front(curNode->m_children[i]);		// going to visit each of the children
                        }
                        visited.insert(curNode);
                    }
                }
            }
        }

        std::wstring CreateUniqNodeName() const
        {
#ifdef USE_GUID_AS_NAME
            UUID uuid;
            ZeroMemory(&uuid, sizeof(UUID));
            std::wstring name;

            UuidCreate(&uuid);
            WCHAR* szUuid = nullptr;
            if (UuidToStringW(&uuid, (RPC_WSTR*)&szUuid) != RPC_S_OK)
                RuntimeError("Failed to craete unique node name.");
            else
            {
                name = szUuid;
                RpcStringFreeW((RPC_WSTR*)&szUuid);
            }
#else
            int64_t id = CreateUniqId();
            std::wstring base = L"AutoName";
            std::wstringstream sstm;
            sstm << base.c_str() << id;
            std::wstring name = sstm.str();
            //msra::strfun::wstrprintf name(L"%s%d", L"AutoName", id);
#endif

            return name;
        }

        //request matrices needed to do node function value evaluation
        virtual void RequestMatricesBeforeEval(MatrixPool& matrixPool) = 0;

        //release temp matrices that are only used by forward computation
        //don't release matrices that need to be used in the gradient computation
        virtual void ReleaseMatricesAfterEval(MatrixPool& matrixPool) = 0;

        //request matrices that are needed for gradient computation
        virtual void RequestMatricesBeforeGradientComp(MatrixPool& matrixPool) = 0;

        //release gradient and temp matrices that no longer needed after all the children's gradients are computed.
        virtual void ReleaseMatricesAfterGradientComp(MatrixPool& matrixPool) = 0;

    protected:
        // data members
        //std::vector<ComputationNodeBasePtr> m_parents; //m_parents are dynamically determined based on the root node you want to compute
        bool m_gradientInitialized; //indicate whether the gradient matrix has been resized and initialzed to 0
        DEVICEID_TYPE m_deviceId; //CPU=-1, >=0 GPU
        std::wstring m_nodeName;

        MBLayoutPtr m_pMBLayout;

        std::vector<ComputationNodeBasePtr> m_children;

        bool m_parameterUpdateRequired;     // update parameters? Only used for LearnableParameters.    --TODO: Should we make this a member of LearnableParameters actually? And require a type cast? Currently it is read out for all leaves.

        ImageLayout m_inputImageLayout;     // how to interpret each column in the input as an image
        ImageLayout m_outputImageLayout;    // and the output
    };
    typedef ComputationNodeBase::ComputationNodeBasePtr ComputationNodeBasePtr;

    // =======================================================================
    // ComputationNode -- abstract base class for computation nodes parameterized by float vs. double
    // =======================================================================

    // little helper class to allow derived Node classes to specify how many inputs they expect
    struct INumInputs { virtual size_t GetExpectedNumInputs() const = 0; };
    template<size_t m_numInputs> struct NumInputs : public INumInputs { size_t GetExpectedNumInputs() const override { return m_numInputs; } };  // e.g. derive from NumInputs<2>

    template<class ElemType>
    class ComputationNode : public ComputationNodeBase // abstract class that cannot be instantiated
    {
        typedef ComputationNodeBase Base;
    protected:
        //std containers such as list and map does not support class reference so we need to use pointer
        typedef shared_ptr<ComputationNode<ElemType>> ComputationNodePtr;
        ComputationNode() { }
    public:
        using ComputationNodeBase::AttachInputs;    // import the convenience functions that take 1..6 parameters
        using ComputationNodeBase::Resize;
        typedef ElemType OurElemType;
    protected:
        // TODO: this should be protected and only accessible to the New method; maybe just move it in here?
        // TODO: Once we switch to VS 2015, we shall use inheriting constructors, i.e. we can delete all those redundant constructor forwards in each ComputationNode derivate
        // TODO: verify that we initialize all members (e.g. m_parameterUpdateRequired was missing before)
        ComputationNode(DEVICEID_TYPE deviceId, const wstring & name) :
            ComputationNodeBase(deviceId, name), m_functionValues(nullptr), m_gradientValues(nullptr)
        {
            InitRecurrentNode();
            ResetEvalTimeStamp();   // bring it into defined state
            // This constructor does not call MoveMatricesToDevice(), but that is needed for full initialization.
            // Only call this constructor through the New() factory below, which will ensure this.
        }
    public:
        // public constructor
        // You must construct ComputationNode derivates with this function. The real C++ constructor itself is hidden,
        // as we need to call a virtual function after construction. This function does that.
        template<class C, class... _Types> static inline shared_ptr<C> New(DEVICEID_TYPE deviceId, const wstring & name, _Types&&... _Args)
        {
            auto p = make_shared<C>(deviceId, name, forward<_Types>(_Args)...);     // creates objects, esp. assigns deviceId to matrices, but otherwise does nothing

            //disable this line. Instead we should make sure matrices are allocated at the right device
            //p->MoveMatricesToDevice(deviceId);                                      // this is a virtual call, i.e. it will handle extra matrices an object might own
            return p;
        }

        virtual ~ComputationNode()
        {
#ifdef DISPLAY_DEBUG
            fprintf (stderr, "Called Destructor NodeName: %s\n", (msra::strfun::utf8 (NodeName())).c_str()), fflush(stderr);
#endif
        }

        virtual void MoveMatricesToDevice(const DEVICEID_TYPE deviceId);

        // our own output dimensions
        /*implement*/size_t GetNumRows() const { return FunctionValues().GetNumRows(); }
        /*implement*/size_t GetNumCols() const { return FunctionValues().GetNumCols(); }
        /*implement*/void Resize(size_t rows, size_t cols)
        {
            FunctionValues().Resize(rows, cols);
#if 0//def _DEBUG
            fprintf(stderr, "Resize: Destructive resize to (%d x %d) in %ls %ls operation.\n", (int)rows, (int)cols, NodeName().c_str(), OperationName().c_str());
#endif
        }
        /*implement*/double Get00Element() const { return FunctionValues().Get00Element(); }

        // recover a shared_ptr from ourselves if given a naked pointer
        ComputationNodePtr shared_from_this()
        {
            return dynamic_pointer_cast<ComputationNode<ElemType>>(ComputationNodeBase::shared_from_this());
        }

        // recover a ComputationNodePtr (which is a shared_ptr) from a naked pointer to our base type (ComputationNodeBase) stored as a void* (old NDL parser does that)
        static ComputationNodePtr FromVoidPtr(void * vp)
        {
            auto p = dynamic_cast<ComputationNode<ElemType>*>((ComputationNodeBase*)vp);  // TODO: check that all void* casts really come from ComputationNodeBasePtr; or add a method ToVoidPtr(). Or get rid of the void*?!
            return p->shared_from_this();
        }

        // AttachInputs() -- attach the inputs of a node
        // This verifies the number of inputs. For that, nodes with fixed number of inputs derive from NumInputs<N>.
        // This function discovers this through RTTI and performs a runtime check. Nodes should not have additional checks in their implementation (save the code).
        // Note: Nodes with variable number of inputs will not derive from NumInputs<>, but instead check their inputs in Validate().
        void AttachInputs(const std::vector<ComputationNodeBasePtr>& inputs)
        {
            wstring name = NodeName(); name;
            const auto * pNumInputs = dynamic_cast<INumInputs*>(this);    // if this class also derives from NumInputs<N> then N is the expected number of inputs
            if (pNumInputs && pNumInputs->GetExpectedNumInputs() != inputs.size())
                RuntimeError("%ls operation '%ls' expects %d inputs (given: %d)", OperationName().c_str(), NodeName().c_str(), (int)pNumInputs->GetExpectedNumInputs(), (int)inputs.size());
            m_children.resize(inputs.size());
            for (size_t i = 0; i < m_children.size(); i++)
                if (inputs[i])
                    m_children[i] = UpCast(inputs[i]);          // (UpCast() checks the type; the assignment then downcasts it again)
                else
                    m_children[i] = nullptr;                    // during network creation, nullpts are possible
        }

        //request matrices needed to do node function value evaluation
        virtual void RequestMatricesBeforeEval(MatrixPool& matrixPool)
        {
            RequestMatrixFromPool(m_functionValues, matrixPool);
        }

        //release temp matrices that are only used by forward computation
        //don't release matrices that need to be used in the gradient computation
        virtual void ReleaseMatricesAfterEval(MatrixPool& /*matrixPool*/)
        {
        }

        //request matrices that are needed for gradient computation
        virtual void RequestMatricesBeforeGradientComp(MatrixPool& matrixPool)
        {
            RequestMatrixFromPool(m_gradientValues, matrixPool);
        }

        //release gradient and temp matrices that no longer needed after all the children's gradients are computed.
        virtual void ReleaseMatricesAfterGradientComp(MatrixPool& matrixPool)
        {
            if (!IsLeaf() && !RequiresPreCompute())
            {
                if (m_gradientValues != nullptr && m_gradientValues->GetMatrixType() != SPARSE)  //since we don't have a sparse pool yet
                    ReleaseMatrixToPool(m_gradientValues, matrixPool);

                ReleaseMatrixToPool(m_functionValues, matrixPool);
            }
        }

        virtual void DumpNodeInfo(const bool /*printValues*/, File& fstream) const;

        // TODO: similar to DumpInfo; used by ExperimentalNetworkBuilder test implementation
        /*HasToString::*/ wstring ToString() const
        {
            // we format it like "name : type rows x cols ( args )"
            wstring result = /*TidyName*/(NodeName()) + L" : " + OperationName();
            result.append(msra::strfun::wstrprintf(L" %d x %d", (int)m_functionValues->GetNumRows(), (int)m_functionValues->GetNumCols()));
            if (m_children.empty()) result.append(L" ()");
            else
            {
                wstring args;
                bool first = true;
                for (auto & child : m_children)
                {
                    if (first)
                        first = false;
                    else
                        args.append(L"\n");
                    args.append(/*TidyName*/(child->NodeName()));
                }
                result += L" " + NestString(args, L'(', true, ')');
            }
            return result;
        }

        // update size (#columns) of m_{function,gradient}Values to match MBLayout
        // This must be called right before EvaluateThisNode() the first time for a given minibatch.
        // The 'numCols' parameter is legacy and will go away.
        // Currently overridden by
        //  - InputValue, which verifies instead of resizing (since Resize() is specified to be destructive, it should not call it).
        //  - LearnableParameters
        //  - GMMLogLikelihoodNode (which allocates some internal temp memory).
        // Important: Unless overridden, this function is destructive. Nodes cannot carry over minibatch-size dependent state across minibatches through m_functionValues because of this.
        virtual size_t UpdateFunctionMBSize(size_t numCols)
        {
            if (!m_pMBLayout)               // if no layout, this node contains parameters independent of MB size, don't resize
                return numCols;             // BUGBUG: what to return here?
            if (numCols == SIZE_MAX)        // SIZE_MAX means determine from layout
                numCols = m_pMBLayout->GetNumCols();
<<<<<<< HEAD
            if (m_functionValues->GetNumRows() > 0 && numCols > 0)  // TODO: why skip this for 0 samples? BUGBUG: I think the 0 test is a left-over and no longer applicable since we can validate with 0-cols inputs.
            {
                m_functionValues->ResizeColumns(numCols); 
                //m_gradientValues->ResizeColumns(numCols);  //gradient matrix will be resized only when needed
            }
=======
            m_functionValues.ResizeColumns(numCols);
            // BUGBUG: I have encountered a case where a MinusNode had m_parameterUpdateRequired false but a child had it set to true (Amit's Recipes2\3_seqRetrain_small)
            //         We will change now m_parameterUpdateRequired is propagated (separate into a node request and a cached flag about subtrees). Then reenable this code.
            if (m_needsGradient)    // TODO: This knowledge should be owned by Network
                m_gradientValues.ResizeColumns(numCols);
            else
                m_gradientValues.Resize(0,0);
>>>>>>> be8d1b9d
            return numCols;
        }

        void ValidateInferChildDims(size_t i, size_t rows, size_t cols) override final;

#if 0   // (this function cannot be used currently since sentenceBegin is not a Matrix<ElemType> anymore; only affects LSTMNode which is no longer used)
        static void WINAPI SetToInitStateValueForResetSeg(const Matrix<ElemType>& sentenceBegin,
                                                          size_t nStream, ElemType initStateValue, Matrix<ElemType>& newprevstate)
        {
            Matrix<ElemType> colSeg(sentenceBegin.GetDeviceId());
            colSeg.Resize(nStream, nStream);
            size_t nStateRow = newprevstate.GetNumRows();

            assert(nStream == sentenceBegin.GetNumRows());

            /// only set state to init state value for segmentation = 0, and -1
            /// e.g., -1 0 1 -> 0 0 1 -> 0 0 -1 -> 1 1 0 

            Matrix<ElemType> colPos(sentenceBegin.GetDeviceId());
            colPos.SetValue(sentenceBegin); /// -1 0 1
            colPos.InplaceTruncateBottom(((int) MinibatchPackingFlags::SequenceStart));
            Matrix<ElemType>::Scale((ElemType)-1.0, colPos);
            colPos += ((int) MinibatchPackingFlags::None);
            // BUGBUG: ^^ What is this? colPos is a matrix, None is a flag; and it is 0
            colSeg.SetDiagonalValue(colPos);
            Matrix<ElemType> ones(sentenceBegin.GetDeviceId());
            ones.Resize(nStateRow, nStream);
            ones.SetValue((ElemType)1);
            /// add default state value if it is for reset
            Matrix<ElemType>::MultiplyAndWeightedAdd(initStateValue, ones, false, colSeg, false, 1.0, newprevstate);  /// += [0 initStateValue 0 ]
        }
#endif

        /**
        reset to error signals to 0 for any elements without labels
        */
        // This sets MB columns to 0 that have the NoLabel or NoFeature flag set.
        // This happens as a result of packing multiple sequences for parallel processing--there will be some gaps, which are flagged by these flags.
        // Nodes that operate in 'map' style (input(j) -> output(j) independently) can ignore this; it will be garbage-in-garbage-out.
        // However, nodes that 'reduce' minibatches (e.g. computing the sum of all frames across all sequences) must deal with the garbage.
        // This function sets those to 0, assuming that now they can be reduced without affecting the result.
        // This function can operate on the whole range or on a selected single frame and/or a single sequence.
        // It is indirectly guarded by the m_maskMissingColumnsToZero flag, which, if false, will install a layout with IsAllNone() to be true. TODO: we better always install the same layout, and instead test m_maskMissingColumnsToZero here.
        // Note that existing 'reduce' style operations--the criterion nodes and gradient computation--already call this.  --BUGBUG: They can't, wrong layout!
        // Warning: The layout used here must match the matrix. E.g. don't pass a child's matrix from a criterion node (use Inputs(x)->MaskMissing{Values,Gradient}ColumnsToZero() instead.
    private:
        static bool MaskMissingColumnsTo(Matrix<ElemType>& matrixToBeMasked, const MBLayoutPtr & pMBLayout, size_t timeIdxInSeq, size_t seqIndex, ElemType val)
        {
            bool foundLabelOrFeatureMissing = false;    // return value: set to true if either nolabel or feature missing is processed

            if (pMBLayout && !pMBLayout->IsAllNone())
            {
                size_t nT = pMBLayout->GetNumTimeSteps();
                size_t nS = pMBLayout->GetNumParallelSequences();

                if (matrixToBeMasked.GetNumCols() != nT * nS)
                    LogicError("MaskMissingColumnsToZero: pMBLayout->m_minibatchPackingFlags should have one element for each timestep of all streams. Check feature reader. ");

                size_t startT = (timeIdxInSeq == SIZE_MAX) ?  0 : timeIdxInSeq;
                size_t endT   = (timeIdxInSeq == SIZE_MAX) ? nT : timeIdxInSeq + 1;

                size_t startS = (seqIndex == SIZE_MAX) ?  0 : seqIndex;
                size_t endS   = (seqIndex == SIZE_MAX) ? nS : seqIndex + 1;

                for (size_t t = startT; t < endT; t++)
                {
                    FrameRange frameRange(t);
                    if (pMBLayout->Is(t, MinibatchPackingFlags::NoInput))
                    {
                        for (size_t s = startS; s < endS; s++)
                            if (pMBLayout->Is(s, t, MinibatchPackingFlags::NoInput))
                                //matrixToBeMasked.ColumnSlice(t * nS  +  s, 1).SetValue(val);
                                DataSlice(matrixToBeMasked, frameRange.Sequence(s), pMBLayout).SetValue(val);
                        foundLabelOrFeatureMissing = true;
                    }
                }
            }

            return foundLabelOrFeatureMissing;
        }
    public:
        static bool MaskMissingColumnsToZero(Matrix<ElemType>& matrixToBeMasked, const MBLayoutPtr & pMBLayout, size_t timeIdxInSeq = SIZE_MAX, size_t seqIndex = SIZE_MAX)
        {
            return MaskMissingColumnsTo(matrixToBeMasked, pMBLayout, timeIdxInSeq, seqIndex, 0);
        }

        // call static MaskMissingColumnsToZero() above with m_{function,gradient}Values with matching layout
        bool MaskMissingColumnsToZero(Matrix<ElemType>& matrixToBeMasked, size_t timeIdxInSeq = SIZE_MAX, size_t seqIndex = SIZE_MAX) const
        {
            return MaskMissingColumnsToZero(matrixToBeMasked, m_pMBLayout, timeIdxInSeq, seqIndex);
        }

        /*implement*/void MaskMissingValuesColumnsToZero()
        {
            MaskMissingColumnsToZero(*m_functionValues);
        }
        /*implement*/void MaskMissingValuesColumnsToZero(const size_t timeIdxInSeq) // TODO: change to FrameRange as well
        {
            MaskMissingColumnsToZero(*m_functionValues, timeIdxInSeq);
        }
        /*implement*/void MaskMissingGradientColumnsToZero()
        {
            MaskMissingColumnsToZero(*m_gradientValues);
        }
        // TODO: use a FrameRange here as well, then unify with above
        /*implement*/void MaskMissingGradientColumnsToZero(const size_t timeIdxInSeq)
        {
            MaskMissingColumnsToZero(*m_gradientValues, timeIdxInSeq);
        }

        // for debugging, set the gaps to NaN instead (to track whether it bubbles up somewhere)
        /*implement*/void MaskMissingValuesColumnsToNan()
        {
            MaskMissingColumnsTo(m_functionValues, m_pMBLayout, SIZE_MAX, SIZE_MAX, Matrix<ElemType>::MakeNan(__LINE__));
        }

        /*
        virtual size_t GetNumSamplesWithLabel(const size_t numAllSamples)
        {
            if (m_mbLayout.m_sentenceBoundaryFlags != nullptr &&
                m_mbLayout.m_minibatchPackingFlags != nullptr &&
                !m_mbLayout.m_sentenceBoundaryFlags->IsEmpty() &&
                !m_mbLayout.m_minibatchPackingFlags->size() == 0)
            {
                size_t numTimeSteps = m_mbLayout.m_sentenceBoundaryFlags->GetNumCols();
                size_t numSequences = m_mbLayout.m_sentenceBoundaryFlags->GetNumRows();

                if (m_mbLayout.m_minibatchPackingFlags->size() != numTimeSteps)
                {
                    LogicError("GetNumSamplesWithLabel(): m_mbLayout.m_minibatchPackingFlags should have one element for each timestep of all streams.Check feature reader. ");
                }

                size_t numSamplesWithoutLabel = 0;

                for (size_t j = 0; j < numTimeSteps; j++)
                {
                    if (m_pMBLayout->m_minibatchPackingFlags[j] & MinibatchPackingFlags::NoLabel)
                    {
                        for (int i = 0; i < numSequences; i++)
                        {
                            if ((int)m_pMBLayout->m_sentenceBoundaryFlags(i, j) & ((int) MinibatchPackingFlags::NoLabel))
                            {
                                numSamplesWithoutLabel++;
                            }
                        }
                    }
                }

                return numTimeSteps*numSequences - numSamplesWithoutLabel;
            }
            else
            {
                return numAllSamples;
            }
        }
        */

        // for debugging purpose
        void /*ComputationNodeBase::*/PrintSelf(bool printMatrices = false) const
        {
            fprintf(stderr, "\n%ls[%lu, %lu] = %ls", NodeName().c_str(), GetNumRows(), GetNumCols(), OperationName().c_str());           

            if (!IsLeaf())
            {
                fprintf(stderr, "(");           
                for (size_t i=0; i<ChildrenSize(); i++)
                {
                    if (i > 0)
                        fprintf(stderr, ", ");           
                    fprintf(stderr, "%ls[%lu, %lu]", m_children[i] ? m_children[i]->NodeName().c_str():L"NULL", m_children[i]->GetNumRows(), m_children[i]->GetNumCols());
                }
                fprintf(stderr, ")");           
            }

            if (printMatrices)
            {
                fprintf (stderr, "\n    $$$$ Function Values\n");
                FunctionValues().Print("FunctionValue");

                fprintf (stderr, "\n    $$$$ Gradient Values\n");
                GradientValues().Print("GradientValue");
            }
        }

        // up-cast to make life easier
        static ComputationNodePtr UpCast(ComputationNodeBasePtr inode)
        {
            ComputationNodePtr node = dynamic_pointer_cast<ComputationNode<ElemType>>(inode);
            if (!node)
                InvalidArgument("an ComputationNodeBasePtr of mismatching precision was passed");
            return node;
        }

        inline ComputationNodePtr Inputs(const size_t childIndex) const       // TODO: rename to Input
        {
#ifdef DEBUG // profile shows this is range check very expensive in release mode, skip it  
            if (childIndex >= m_children.size())
                InvalidArgument ("childIndex is out of range.");
#endif
            return UpCast(m_children[childIndex]);
        }

        /*implement*/void SetInput(const size_t childIndex, const ComputationNodeBasePtr& inode)
        {
            const ComputationNodePtr node = UpCast(inode);

            //require first nodes specified before the second to avoid null nodes condition.
            if (childIndex > m_children.size())
                InvalidArgument("SetInput: You must specify the input for children with index less than this one first.");

            // expand the inputs to exist up to the desired index
            while (childIndex >= m_children.size())
                m_children.push_back(nullptr);

            // set the input value
            m_children[childIndex] = node;
        }

        // these are overridden by DropoutNode, ReshapeNode, and RowRepeatNode to optimize for the trivial case that those don't do anything
        // TODO: lots of nodes read out m_functionValues directly--was that a bug or intentional? They have now been changed to ValueSlice(), i.e. would pick it up
        virtual const Matrix<ElemType>& FunctionValues() const { return *m_functionValues; }
        virtual Matrix<ElemType>& FunctionValues() { return *m_functionValues; }

        const Matrix<ElemType>& GradientValues() const { return *m_gradientValues; }
        Matrix<ElemType>& GradientValues() { return *m_gradientValues; }

        // function to access any input and output, value and gradient, whole batch or single frame
        // Note: This returns an object, not a reference. That object is a column slice, i.e. a small object that just points into another object.
        // TODO: remove FrameRange::samplesInRecurrentStep from FrameRange, as it belongs into pMBLayout. Hence this function that binds both together.
        // Note: This is not used anywhere yet, only a sketch how we may further abstract timing.
        Matrix<ElemType> DataSlice(Matrix<ElemType>& data,
                                   const FrameRange & frameRange/*select frame or entire batch*/)
        {
            return DataSlice(data, frameRange, m_pMBLayout);
        }
        static Matrix<ElemType> DataSlice(Matrix<ElemType> & data,
                                          const FrameRange & frameRange/*select frame or entire batch*/,
                                          const MBLayoutPtr & pMBLayout)
        {
            // if FrameRange refers to whole minibatch (map mode)
            // or if we don't even have a layout
            // then return the whole matrix
            if (!pMBLayout || frameRange.IsAllFrames())
            {
                if (frameRange.seqIndex == SIZE_MAX)
                    return data.ColumnSlice(0, data.GetNumCols());
                else
                {
                    if (!pMBLayout)
                        LogicError("DataSlice: Attempting to retrieve a parallel sequence from data without layout.");
#if 1
                    else
                        LogicError("DataSlice: To retrieve a parallel sequence, implement Matrix::RowSlice() first!");
#else
                    // get a reshaped view that stacks all sequences into T long vectors
                    auto mat = data.ColumnSlice(0, data.GetNumCols());
                    mat.Resize(data.GetNumRows() * pMBLayout->GetNumParallelSequences(), data.GetNumRows() / pMBLayout->GetNumParallelSequences());
                    return mat;   // .RowSlice(frameRange.seqIndex * data.GetNumRows());
                    // TODO: Why does RowSlice() not exist? Seems simple. Is there a hidden assumption of contiguous memory?#endif
#endif
                }
            }
            // FrameRange refers to a time slice -> return that
            else
            {
                size_t numParallelSequences = pMBLayout->GetNumParallelSequences();
                size_t startColumn = frameRange.t() * numParallelSequences;
                if (frameRange.seqIndex == SIZE_MAX)
                    return data.ColumnSlice(startColumn, numParallelSequences);
                else
                    return data.ColumnSlice(startColumn + frameRange.seqIndex, 1);
            }
        }

        enum ValueOrGradient { VALUE, GRADIENT };
        Matrix<ElemType> DataSlice(ValueOrGradient valueOrGradient/*as it says*/,
                                   const FrameRange & frameRange/*select frame or entire batch*/)
        {
            Matrix<ElemType> & data = (valueOrGradient == VALUE) ? FunctionValues() : GradientValues();
            try
            {
                return DataSlice(data, frameRange);
            }
            catch (const logic_error & e)
            {
                LogicError("%s In %ls %ls operation.", e.what(), NodeName().c_str(), OperationName().c_str());  // :( DataSlice is static and has no access; so we post-patch it into the error string here...
            }
        }
        Matrix<ElemType> ValueSlice(const FrameRange & frameRange/*select frame or entire batch*/)
        {
            return DataSlice(FunctionValues(), frameRange);
        }
        Matrix<ElemType> GradientSlice(const FrameRange & frameRange/*select frame or entire batch*/)
        {
            return DataSlice(GradientValues(), frameRange);
        }

#ifdef _DEBUG
        virtual void /*IComputationNode::*/OnEvaluateEndIteration()               // called after last iteration step of EvaluateThisNode()
        {
            Base::OnEvaluateEndIteration();
#if 0       // NaN check
            MaskMissingValuesColumnsToZero();       // HasNaN() operates on a whole matrix, so first flatten all gaps to 0
            if (m_functionValues.HasNan("OnEvaluateEndIteration"))
                LogicError("%ls %ls operation unexpectedly produced NaN values.", NodeName().c_str(), OperationName().c_str());
#endif
            MaskMissingValuesColumnsToNan();        // blast NaNs into columns that are gaps in a packed layout
        }
#endif

        // this is the entry point from Network; while it will call virtual ComputeInputPartial() into the actual node implementation
<<<<<<< HEAD
        virtual void ComputeGradientForChildren() override
=======
        // TODO: This logic belongs into Network
        /*implement*/void ComputeGradientForChildren() override
>>>>>>> be8d1b9d
        {
            if (HasLoop())
                return;

            for (size_t i = 0; i<m_children.size(); i++)
            {
                ComputationNodePtr child = Inputs(i);
                if (child->m_needsGradient)
                {
                    //fprintf(stderr, "ComputeGradientForChildren: %ls %ls operation -> child %d %ls %ls\n", NodeName().c_str(), OperationName().c_str(), (int)i, child->NodeName().c_str(), child->OperationName().c_str());
                    if (!m_needsGradient)
                        LogicError("%ls %ls operation has m_needsGradient set to false but children require it.");
#ifdef DISPLAY_DEBUG
                    fprintf (stderr, "    [%lu]: %s(%s)\n", i, 
                        (msra::strfun::utf8 (child->OperationName())).c_str(),
                        (msra::strfun::utf8 (child->NodeName())).c_str());
#endif              
#if DUMPOUTPUT
                    fprintf(stderr,"Backprop%d_%ls\n",i,NodeName().c_str());
#endif
<<<<<<< HEAD
                    if (! child->IsGradientInitialized())
                    {
                        child->ClearGradient(true);
                        child->MarkGradientInitialized(true);
                    }
=======
>>>>>>> be8d1b9d

                    ComputeInputPartial(i); //this computes partial wrt to the child and sums the gradient value in the child
#ifdef _DEBUG
#if 0               // NaN check
                    child->MaskMissingGradientColumnsToZero();  // hide NaNs in gaps (those are OK)
                    if (child->GradientValues().HasNan("ComputeGradientForChildren(void): "))
                        LogicError("%ls %ls operation has NaNs in gradient.", child->NodeName().c_str(), child->OperationName().c_str());
#endif
                    MaskMissingColumnsTo(child->GradientValues(), child->m_pMBLayout, SIZE_MAX, SIZE_MAX, Matrix<ElemType>::MakeNan(__LINE__));
#endif
                }
#ifdef DISPLAY_DEBUG
                else fprintf (stderr, "    [%lu]: %s(%s) (no gradient needed so don't compute for)\n", i, 
                        (msra::strfun::utf8 (child->OperationName())).c_str(),
                        (msra::strfun::utf8 (child->NodeName())).c_str());
#endif
            }
        }

        // TODO: use a FrameRange here as well, then unify with above
        virtual void ComputeGradientForChildren(const size_t timeIdxInSeq) override
        {
            for (size_t i = 0; i<m_children.size(); i++)
            {
                ComputationNodePtr child = Inputs(i);
                if (child->m_needsGradient)
                {
#ifdef DISPLAY_DEBUG
                    fprintf (stderr, "    [%lu]: %s(%s)\n", i, 
                        (msra::strfun::utf8 (child->OperationName())).c_str(),
                        (msra::strfun::utf8 (child->NodeName())).c_str());
<<<<<<< HEAD
#endif              
                    if (! child->IsGradientInitialized())
                    {
                        child->ClearGradient(true);
                        child->MarkGradientInitialized(true);
                    }

=======
#endif
                    //fprintf(stderr, "ComputeGradientForChildren: %ls %ls operation -> child %d %ls %ls\n", NodeName().c_str(), OperationName().c_str(), (int)i, child->NodeName().c_str(), child->OperationName().c_str());
>>>>>>> be8d1b9d
                    ComputeInputPartial(i, FrameRange(timeIdxInSeq)); //this computes partial wrt to the child and sums the gradient value in the child
                }
#ifdef DISPLAY_DEBUG
                else fprintf (stderr, "    [%lu]: %s(%s) (no gradient needed so don't compute for)\n", i, 
                        (msra::strfun::utf8 (child->OperationName())).c_str(),
                        (msra::strfun::utf8 (child->NodeName())).c_str());
#endif
            }
        }

        /*implement*/void ClearGradientForChildren()
        {
            for (size_t i = 0; i<m_children.size(); i++)
            {
                ComputationNodePtr child = Inputs(i);
<<<<<<< HEAD
                child->MarkGradientInitialized(false);
            }
        }
        virtual void ClearGradient(const bool clearExistingGradientValue)
        {
            if (NeedGradient())
            {
                //ClearChildGradientComputationFlag();

                if (clearExistingGradientValue)
=======
                if (child->m_needsGradient)
>>>>>>> be8d1b9d
                {
                    GradientValues().Resize(FunctionValues().GetNumRows(), FunctionValues().GetNumCols());
                    if (GradientValues().GetMatrixType() == DENSE)
                    {
                        GradientValues().SetValue(0);
                    }
                    else
                    {
                        GradientValues().Reset();
                    }
                }
            }
        }

        // NOTE: we should reimplement this to be thread-safe and use a larger than requested initialized memory block
        // we can then just wrap that memory block in a matrix of the correct dimensions since it will be const no one can change it
        // should only need one memory block per device
        static const Matrix<ElemType>& ConstOnes(const size_t rows, const size_t cols, const DEVICEID_TYPE deviceId)
        {
            if (s_constOnes.find(rows) == s_constOnes.end() ||
                s_constOnes[rows].find(cols) == s_constOnes[rows].end()) //not found
            {
                Matrix<ElemType>* matrix = new Matrix<ElemType>(rows, cols, (DEVICEID_TYPE)deviceId);
                matrix->SetValue(1);
                s_constOnes[rows][cols] = matrix;
            }

            Matrix<ElemType>* m = s_constOnes[rows][cols];
            m->TransferFromDeviceToDevice(m->GetDeviceId(), deviceId);

            return *m;
        }

    protected:

        void RequestMatrixFromPool(shared_ptr<Matrix<ElemType>>& matrixPtr, MatrixPool& matrixPool)
        {
            if (matrixPtr == nullptr)
            {
                matrixPtr = matrixPool.Request<ElemType>(m_deviceId);
            }
        }

        void ReleaseMatrixToPool(shared_ptr<Matrix<ElemType>>& matrixPtr, MatrixPool& matrixPool)
        {
            assert(matrixPtr != nullptr);
            matrixPool.Release<ElemType>(matrixPtr);
        }

        //this function is used to create matrices for those needed before matrix pool is available
        //e.g., for model parameters and input nodes you will need to resize the functions based on NDL
        //and before matrix pool is available
        void CreateMatrixIfNull(shared_ptr<Matrix<ElemType>>& matrixPtr)
        {
            if (matrixPtr == nullptr)
            {
                matrixPtr = make_shared<Matrix<ElemType>>(m_deviceId);
            }
        }

        //to be called by derived classed if that class needs to print node values
        void PrintNodeValuesToFile(const bool printValues, File& fstream) const
        {
            if (printValues)
            {
                fstream << wstring(L"\n");
                const Matrix<ElemType>&  m = FunctionValues();
                for (size_t i=0; i < m.GetNumRows(); i++)
                {
                    for (size_t j=0; j < m.GetNumCols(); j++)
                    {
                        fstream << m(i,j);
                    }
                    fstream << wstring(L"\n");
                }
                fstream << wstring(L"####################################################################");
            }
        }

    public:
        /*implement*/void CopyTo(const ComputationNodeBasePtr& node, const std::wstring& newName, const CopyNodeFlags flags) const
        {
            CopyTo(UpCast(node), newName, flags);
        }
        virtual void CopyTo(const ComputationNodePtr node, const std::wstring& newName, const CopyNodeFlags flags) const
        {
            ComputationNodeBase::CopyTo(node, newName, flags);
            if (flags & CopyNodeFlags::copyNodeValue)
            {
                *node->m_functionValues = *m_functionValues; 
                *node->m_gradientValues = *m_gradientValues;
            }
        }

        // duplicate a node
        ComputationNodeBasePtr Duplicate(const std::wstring& newName, const CopyNodeFlags flags)
        {
            const std::wstring& name = (newName == L"") ? NodeName() : newName;
            ComputationNodeBasePtr node(NewThis(m_deviceId, name)); // NewThis() is a virtual function that creates a new node of the actual type of 'this'
            node->CopyTo(shared_from_this(), newName, flags);       // note: shared_from_this() is the base class, but CopyTo() up-casts it as needed
            return node;
        }

        // these are used to export hidden state activations
        virtual bool GetHistory(Matrix<ElemType>&, bool) { return false; }
        virtual void SetHistory(const Matrix<ElemType>&) { }

        /// these two are used to pass gradients from future minibatch
        virtual void GetErrorsToPreviousMinibatch(Matrix<ElemType>&) {}
        virtual void SetErrorsFromFutureMinibatch(Matrix<ElemType>&) {}

    protected:

        shared_ptr<Matrix<ElemType>> m_functionValues, m_gradientValues;

        static std::map<size_t, std::map<size_t, Matrix<ElemType>*>> s_constOnes;
    };

    // convenience wrapper for ComputationNode::New()
    template<class C, class... _Types> inline shared_ptr<C> New(DEVICEID_TYPE deviceId, const wstring & name, _Types&&... _Args)
    {
        return ComputationNode<typename C::OurElemType>::template New<C>(deviceId, name, forward<_Types>(_Args)...);
    }

    // =======================================================================
    // ComputationNodeNonLooping -- abstract base class for computation nodes that do not implement eval/partial for individual frames
    // Such as CRFNode, LSTMNode, ParallelNode, SequenceDecoderNode, TimeReverseNode (BatchModeNode), and TransposeNode.
    // =======================================================================

    // This will provide default implementations for those two functions that will fail at runtime with a meaningful error.
    // TODO: Most of these are reduce nodes that output a single number, no MBLayout. Maybe abstract those out further
    template<class ElemType>
    class ComputationNodeNonLooping : public ComputationNode<ElemType>
    {
        typedef ComputationNode<ElemType> Base;
    public:
        //virtual ComputationNodeBase * NewThis(DEVICEID_TYPE deviceId, const wstring & name) = 0;
        ComputationNodeNonLooping(DEVICEID_TYPE deviceId, const wstring & name) :
            Base(deviceId, name)
        { }

        // TODO: check range here? Or just make a helper function with the test? Or use DataSlice()??
        virtual void ComputeInputPartial(const size_t /*inputIndex*/, const FrameRange &)
        {
            LogicError("%s node should never be in a loop.", typeid(*this).name());
        }
        // non-looping node types instead implement this function...
        virtual void EvaluateThisNodeNonLooping() = 0;
        // ...which we call from our overload, but not before we checked that indeed the entire batch is passed
        virtual void EvaluateThisNode(const FrameRange & frameRange)
        {
            if (frameRange.IsAllFrames())
                EvaluateThisNodeNonLooping();
            else
                LogicError("%s node should never be in a loop.", typeid(*this).name());
        }
        // classes that derive from this must implement the non-range version
        virtual void ComputeInputPartial(const size_t inputIndex) = 0;
    };

    // helper macro to ease access to base members in presence of C++ two-phase name lookup
    // Add 'typedef ComputationNode<ElemType> Base; UsingComputationNodeMembersBoilerplate;' at the start of each derived class
    // (some derived classes define a similar macro; there please modify the typedef for Base accordingly.)
    // This macro imports, one by one, every member of ComputationNode into the name space of the derived class.
    // Without this, one would have to use the name prefix, or alternatively this->, in front of all base member,
    // because the standard does not allow the compiler to do that for you (as MSVC still kindly does).
    // If you add new members to ComputationNode, please also add them here.
    // This macro expects 'Base' to be the name of the base class. Please also use 'Base' outside this macro to make it less likely to accidentally call the wrong base class members.
    // BUGBUG: some should be protected, not public
    // Note: Whoever invented that insanity called two-phase name lookup shall rot in hell, for the crime of causing infinite pain. [fseide]
#define UsingComputationNodeMembers /*-WithoutOperationName needed to support inconsistent pattern of InputValue */    \
protected: \
    typedef shared_ptr<ComputationNode<ElemType>> ComputationNodePtr;  /*TODO: can we just use 'using?' */ \
    using Base::Resize; using Base::GetNumRows; using Base::GetNumCols; \
    using Base::m_pMBLayout; using Base::GetNumTimeSteps; using Base::GetNumParallelSequences; \
    using Base::MaskMissingColumnsToZero; using Base::MaskMissingValuesColumnsToZero; using Base::MaskMissingGradientColumnsToZero; \
    using Base::DataSlice; using Base::ValueSlice; using Base::GradientSlice; \
    using Base::m_children; using Base::m_deviceId; using Base::m_functionValues; using Base::m_gradientValues; \
    using Base::m_inputImageLayout; using Base::m_outputImageLayout; \
<<<<<<< HEAD
    using Base::m_needGradient; using Base::m_nodeName; using Base::s_constOnes; \
    using Base::shared_from_this; using Base::CreateMatrixIfNull; using Base::RequestMatrixFromPool; using Base::ReleaseMatrixToPool; \
=======
    using Base::m_parameterUpdateRequired; using Base::m_nodeName; using Base::s_constOnes; \
    using Base::shared_from_this; \
>>>>>>> be8d1b9d
public: \
    using Base::CreateUniqId; \
    using Base::AttachInputs; using Base::ChildrenNeedGradient; using Base::ChildrenSize; using Base::ClearGradientForChildren; using Base::VerifySize; \
    /*using Base::ComputeGradientForChildren; using Base::ComputeInputPartial;*/ using Base::ConstOnes; \
    using Base::InferImageDimsFromInput; using Base::InferImageDimsFromInputs; using Base::InferMBLayoutFromInputsForStandardCase; \
    using Base::CopyTo; using Base::CreateUniqNodeName; using Base::DetachInputs; \
    using Base::DumpNodeInfo; using Base::EnumerateNodes; \
    using Base::HasMBLayout; using Base::GetMBLayout; using Base::LinkToMBLayout; \
    using Base::EvaluateThisNode; using Base::FunctionValues; \
    using Base::GradientValues; using Base::HasLoop; using Base::InitRecurrentNode; using Base::Inputs; \
    using Base::IsChildAnImage; using Base::IsEqualTo; using Base::IsFuncValueOlderThanInputs; using Base::IsLeaf; using Base::IsSmaller; \
    using Base::LoadFromFile; using Base::MoveMatricesToDevice; using Base::NodeName; \
    using Base::PrintNodeValuesToFile; using Base::PrintSelfBeforeValidation; \
    using Base::RequiresPreCompute; using Base::ReshuffleNodes; using Base::ReshuffleNodesForEvalWithRecurrentLoops; \
    using Base::SaveToFile; using Base::UpdateFunctionMBSize; using Base::SetInput; \
    using Base::RequestMatricesBeforeEval; using Base::ReleaseMatricesAfterEval; \
    using Base::RequestMatricesBeforeGradientComp; using Base::ReleaseMatricesAfterGradientComp; \
    using Base::Validate; using Base::ValidateUnaryMap; using Base::ValidateBinaryZip; using Base::ValidateUnaryReduce; using Base::ValidateBinaryReduce; using Base::ValidateInferBinaryChildrenDims; using Base::ValidateInferChildDims


#define ComputationNodeBoilerplate \
protected:    /* some boilerplate goes here */ \
    virtual const std::wstring OperationName() const override { return TypeName(); } \
    virtual ComputationNodeBase * NewThis(DEVICEID_TYPE deviceId, const wstring & name) override { return new typename std::remove_reference<decltype(*this)>::type(deviceId, name); }

#define UsingComputationNodeMembersBoilerplate \
    ComputationNodeBoilerplate; UsingComputationNodeMembers

#pragma endregion base computation class

}}}<|MERGE_RESOLUTION|>--- conflicted
+++ resolved
@@ -470,6 +470,8 @@
         std::wstring& NodeName() { return m_nodeName; }
 
         bool IsLeaf() const { return ChildrenSize() == 0; }
+        bool& NeedGradient() { return m_needsGradient; }
+        const bool& NeedGradient() const { return m_needsGradient; }
 
         void SetParameterUpdateRequired(bool f) { m_parameterUpdateRequired = f; }
         bool IsParameterUpdateRequired() const { return m_parameterUpdateRequired; }
@@ -966,21 +968,11 @@
                 return numCols;             // BUGBUG: what to return here?
             if (numCols == SIZE_MAX)        // SIZE_MAX means determine from layout
                 numCols = m_pMBLayout->GetNumCols();
-<<<<<<< HEAD
             if (m_functionValues->GetNumRows() > 0 && numCols > 0)  // TODO: why skip this for 0 samples? BUGBUG: I think the 0 test is a left-over and no longer applicable since we can validate with 0-cols inputs.
             {
                 m_functionValues->ResizeColumns(numCols); 
                 //m_gradientValues->ResizeColumns(numCols);  //gradient matrix will be resized only when needed
             }
-=======
-            m_functionValues.ResizeColumns(numCols);
-            // BUGBUG: I have encountered a case where a MinusNode had m_parameterUpdateRequired false but a child had it set to true (Amit's Recipes2\3_seqRetrain_small)
-            //         We will change now m_parameterUpdateRequired is propagated (separate into a node request and a cached flag about subtrees). Then reenable this code.
-            if (m_needsGradient)    // TODO: This knowledge should be owned by Network
-                m_gradientValues.ResizeColumns(numCols);
-            else
-                m_gradientValues.Resize(0,0);
->>>>>>> be8d1b9d
             return numCols;
         }
 
@@ -1292,12 +1284,7 @@
 #endif
 
         // this is the entry point from Network; while it will call virtual ComputeInputPartial() into the actual node implementation
-<<<<<<< HEAD
         virtual void ComputeGradientForChildren() override
-=======
-        // TODO: This logic belongs into Network
-        /*implement*/void ComputeGradientForChildren() override
->>>>>>> be8d1b9d
         {
             if (HasLoop())
                 return;
@@ -1318,14 +1305,11 @@
 #if DUMPOUTPUT
                     fprintf(stderr,"Backprop%d_%ls\n",i,NodeName().c_str());
 #endif
-<<<<<<< HEAD
                     if (! child->IsGradientInitialized())
                     {
                         child->ClearGradient(true);
                         child->MarkGradientInitialized(true);
                     }
-=======
->>>>>>> be8d1b9d
 
                     ComputeInputPartial(i); //this computes partial wrt to the child and sums the gradient value in the child
 #ifdef _DEBUG
@@ -1357,18 +1341,13 @@
                     fprintf (stderr, "    [%lu]: %s(%s)\n", i, 
                         (msra::strfun::utf8 (child->OperationName())).c_str(),
                         (msra::strfun::utf8 (child->NodeName())).c_str());
-<<<<<<< HEAD
-#endif              
+#endif
                     if (! child->IsGradientInitialized())
                     {
                         child->ClearGradient(true);
                         child->MarkGradientInitialized(true);
                     }
 
-=======
-#endif
-                    //fprintf(stderr, "ComputeGradientForChildren: %ls %ls operation -> child %d %ls %ls\n", NodeName().c_str(), OperationName().c_str(), (int)i, child->NodeName().c_str(), child->OperationName().c_str());
->>>>>>> be8d1b9d
                     ComputeInputPartial(i, FrameRange(timeIdxInSeq)); //this computes partial wrt to the child and sums the gradient value in the child
                 }
 #ifdef DISPLAY_DEBUG
@@ -1384,7 +1363,6 @@
             for (size_t i = 0; i<m_children.size(); i++)
             {
                 ComputationNodePtr child = Inputs(i);
-<<<<<<< HEAD
                 child->MarkGradientInitialized(false);
             }
         }
@@ -1395,9 +1373,6 @@
                 //ClearChildGradientComputationFlag();
 
                 if (clearExistingGradientValue)
-=======
-                if (child->m_needsGradient)
->>>>>>> be8d1b9d
                 {
                     GradientValues().Resize(FunctionValues().GetNumRows(), FunctionValues().GetNumCols());
                     if (GradientValues().GetMatrixType() == DENSE)
@@ -1577,13 +1552,8 @@
     using Base::DataSlice; using Base::ValueSlice; using Base::GradientSlice; \
     using Base::m_children; using Base::m_deviceId; using Base::m_functionValues; using Base::m_gradientValues; \
     using Base::m_inputImageLayout; using Base::m_outputImageLayout; \
-<<<<<<< HEAD
-    using Base::m_needGradient; using Base::m_nodeName; using Base::s_constOnes; \
+    using Base::m_parameterUpdateRequired; using Base::m_nodeName; using Base::s_constOnes; \
     using Base::shared_from_this; using Base::CreateMatrixIfNull; using Base::RequestMatrixFromPool; using Base::ReleaseMatrixToPool; \
-=======
-    using Base::m_parameterUpdateRequired; using Base::m_nodeName; using Base::s_constOnes; \
-    using Base::shared_from_this; \
->>>>>>> be8d1b9d
 public: \
     using Base::CreateUniqId; \
     using Base::AttachInputs; using Base::ChildrenNeedGradient; using Base::ChildrenSize; using Base::ClearGradientForChildren; using Base::VerifySize; \
