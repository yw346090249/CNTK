//
// Copyright (c) Microsoft. All rights reserved.
// Licensed under the MIT license. See LICENSE.md file in the project root for full license information.
//
#pragma once

#include "Basics.h"
#include "ComputationNode.h"
#include "BatchNormalizationEngine.h"
#include "RNGHandle.h"
#include "InputAndParamNodes.h"
#include "CPURNGHandle.h"


#define __STDC_FORMAT_MACROS
#include <inttypes.h>
#include <map>
#include <string>
#include <vector>
#include <stdexcept>
#include <list>
#include <memory>
#include <random>

namespace Microsoft { namespace MSR { namespace CNTK {

// -----------------------------------------------------------------------
// SquareErrorNode (left, right)
// = SumElements ((left - right) .* (left - right))
// -----------------------------------------------------------------------

template <class ElemType>
class SquareErrorNode : public ComputationNodeNonLooping /*ComputationNode*/<ElemType>, public NumInputs<2>
{
    typedef ComputationNodeNonLooping<ElemType> Base; UsingComputationNodeMembersBoilerplate;
    static const std::wstring TypeName() { return L"SquareError"; }

public:
    DeclareConstructorFromConfigWithNumInputs(SquareErrorNode);
    SquareErrorNode(DEVICEID_TYPE deviceId, const wstring& name)
        : Base(deviceId, name)
    {
    }

    virtual void UpdateFunctionMBSize() override
    {
        m_leftMinusRight->Resize(Input(0)->Value());
    }

    virtual void /*ComputationNodeNonLooping::*/ ForwardPropNonLooping() override
    {
        FrameRange fr(InputRef(0).GetMBLayout());
        m_leftMinusRight->AssignDifferenceOf(InputRef(0).ValueFor(fr), InputRef(1).ValueFor(fr));
        MaskMissingColumnsToZero(*m_leftMinusRight, InputRef(0).GetMBLayout(), fr); // we are fine since it will only be called with full minibatch.
        ElemType v = m_leftMinusRight->FrobeniusNorm(); // v = sqrt( sum{ (I0[i] - I1[i])^2 } )
        Value().VerifySize(1, 1);
        Value().SetValue(v * v);  // Value = sum{ (I0[i] - I1[i])^2 }
#if NANCHECK
        Value().HasNan("SquareError");
#endif
    }

    virtual void BackpropToNonLooping(size_t inputIndex) override
    {
        FrameRange fr(InputRef(0).GetMBLayout());
        auto gradient = InputRef(inputIndex).GradientFor(fr);
        Matrix<ElemType>::Multiply1x1AndWeightedAdd(inputIndex == 0 ? 2.0f : -2.0f, Gradient() /*1x1*/, *m_leftMinusRight, 1.0f, gradient); // O = (I0-I1)^2; dO/dI0 = 2*(I0-I1); dO/dI1 = -2*(I0-I1)
    }

    virtual bool OutputUsedInComputingInputNodesGradients() const override { return false; }
    virtual bool InputUsedInComputingInputNodesGradients(size_t /*childIndex*/) const override { return false; }

    virtual void /*ComputationNodeBase::*/ Validate(bool isFinalValidationPass) override
    {
        ValidateBinaryReduce(isFinalValidationPass);
    }

    virtual void CopyTo(ComputationNodeBasePtr nodeP, const std::wstring& newName, const CopyNodeFlags flags) const override
    {
        Base::CopyTo(nodeP, newName, flags);
        if (flags & CopyNodeFlags::copyNodeValue)
        {
            auto node = dynamic_pointer_cast<SquareErrorNode<ElemType>>(nodeP);
            node->m_leftMinusRight->SetValue(*m_leftMinusRight);
        }
    }

    // request matrices needed to do node function value evaluation
    virtual void RequestMatricesBeforeForwardProp(MatrixPool& matrixPool)
    {
        Base::RequestMatricesBeforeForwardProp(matrixPool);
        RequestMatrixFromPool(m_leftMinusRight, matrixPool);
    }

    // release gradient and temp matrices that no longer needed after all the children's gradients are computed.
    virtual void ReleaseMatricesAfterBackprop(MatrixPool& matrixPool)
    {
        Base::ReleaseMatricesAfterBackprop(matrixPool);
        ReleaseMatrixToPool(m_leftMinusRight, matrixPool);
    }

private:
    shared_ptr<Matrix<ElemType>> m_leftMinusRight;
};

template class SquareErrorNode<float>;
template class SquareErrorNode<double>;

// -----------------------------------------------------------------------
// CrossEntropyWithSoftmaxNode (labels, prediction)
// calculates: -sum(left_i * log(softmax_i(right)))
// -----------------------------------------------------------------------

template <class ElemType>
class CrossEntropyWithSoftmaxNode : public ComputationNodeNonLooping /*ComputationNode*/<ElemType>, public NumInputs<2>
{
    typedef ComputationNodeNonLooping<ElemType> Base; UsingComputationNodeMembersBoilerplate;
    static const std::wstring TypeName() { return L"CrossEntropyWithSoftmax"; }

public:
    DeclareConstructorFromConfigWithNumInputs(CrossEntropyWithSoftmaxNode);
    CrossEntropyWithSoftmaxNode(DEVICEID_TYPE deviceId, const wstring& name)
        : Base(deviceId, name)
    {
    }

    virtual void BackpropToNonLooping(size_t inputIndex) override
    {
        FrameRange fr(InputRef(0).GetMBLayout());
        // left input is scalar
        if (inputIndex == 0) // left derivative
        {
#if DUMPOUTPUT
            m_logSoftmaxOfRight->Print("CrossEntropyWithSoftmax Partial-logSoftmaxOfRight");
            Gradient().Print("CrossEntropyWithSoftmax Partial-gradientValues");
            InputRef(0).GradientFor(fr).Print("CrossEntropyWithSoftmaxNode Partial-Left-in");
#endif

            auto gradient = InputRef(0).GradientFor(fr);
            Matrix<ElemType>::Multiply1x1AndWeightedAdd(-1.0f, Gradient() /*1x1*/, *m_logSoftmaxOfRight, 1.0f, gradient);
#if DUMPOUTPUT
            InputRef(0).GradientFor(fr).Print("CrossEntropyWithSoftmaxNode Partial-Left-out");
#endif
        }

        else if (inputIndex == 1) // right derivative
        {
#if DUMPOUTPUT
            m_softmaxOfRight->Print("CrossEntropyWithSoftmax Partial-softmaxOfRight");
            InputRef(0).ValueFor(fr).Print("CrossEntropyWithSoftmax Partial-inputFunctionValues");
            Gradient().Print("CrossEntropyWithSoftmax Partial-gradientValues");
            InputRef(1).GradientFor(fr).Print("CrossEntropyWithSoftmaxNode Partial-Right-in");
#endif

            auto gradient = InputRef(1).GradientFor(fr);
            Matrix<ElemType>::AddScaledDifference(Gradient(), *m_softmaxOfRight, InputRef(0).ValueFor(fr), gradient);
#if DUMPOUTPUT
            InputRef(1).GradientFor(fr).Print("CrossEntropyWithSoftmaxNode Partial-Right");
#endif
#ifdef _DEBUG
            InputRef(1).InvalidateMissingGradientColumns(fr); // TODO: This should not be necessary.
#endif
        }
    }

    virtual bool OutputUsedInComputingInputNodesGradients() const override
    {
        return false;
    }

    virtual void UpdateFunctionMBSize() override
    {
        m_logSoftmaxOfRight->Resize(Input(1)->Value());
        m_softmaxOfRight->Resize(*m_logSoftmaxOfRight);
    }

    virtual void /*ComputationNodeNonLooping::*/ ForwardPropNonLooping() override // -sum(left_i * log(softmax_i(right)))
    {
        FrameRange fr(InputRef(0).GetMBLayout());
        // first compute the softmax (column-wise)
        // Note that we need both log and non-log for gradient computation.
        m_logSoftmaxOfRight->AssignLogSoftmaxOf(InputRef(1).ValueFor(fr), true);
        // BUGBUG: No need to compute m_softmaxOfRight in ForwardProp, should be moved to BackpropTo().
        m_softmaxOfRight->SetValue(*m_logSoftmaxOfRight);
        m_softmaxOfRight->InplaceExp();
        // flatten all gaps to zero, such that gaps will contribute zero to the sum
        MaskMissingColumnsToZero(*m_logSoftmaxOfRight, InputRef(1).GetMBLayout(), fr);
        // reduce over all frames
        Value().AssignInnerProductOfMatrices(InputRef(0).MaskedValueFor(fr), *m_logSoftmaxOfRight);
        Value() *= -1;
#if NANCHECK
        Value().HasNan("CrossEntropyWithSoftmax");
#endif
#if DUMPOUTPUT
        Value().Print("CrossEntropyWithSoftmaxNode");
#endif
    }

    virtual void /*ComputationNodeBase::*/ Validate(bool isFinalValidationPass) override
    {
        ValidateBinaryReduce(isFinalValidationPass);
    }

    virtual void CopyTo(ComputationNodeBasePtr nodeP, const std::wstring& newName, const CopyNodeFlags flags) const override
    {
        Base::CopyTo(nodeP, newName, flags);
        if (flags & CopyNodeFlags::copyNodeValue)
        {
            auto node = dynamic_pointer_cast<CrossEntropyWithSoftmaxNode<ElemType>>(nodeP);
            node->m_logSoftmaxOfRight->SetValue(*m_logSoftmaxOfRight);
            node->m_softmaxOfRight->SetValue(*m_softmaxOfRight);
        }
    }

    // request matrices needed to do node function value evaluation
    virtual void RequestMatricesBeforeForwardProp(MatrixPool& matrixPool)
    {
        Base::RequestMatricesBeforeForwardProp(matrixPool);
        RequestMatrixFromPool(m_logSoftmaxOfRight, matrixPool);
        RequestMatrixFromPool(m_softmaxOfRight, matrixPool);
    }

protected:
    shared_ptr<Matrix<ElemType>> m_logSoftmaxOfRight;
    shared_ptr<Matrix<ElemType>> m_softmaxOfRight;
};

template class CrossEntropyWithSoftmaxNode<float>;
template class CrossEntropyWithSoftmaxNode<double>;

// -----------------------------------------------------------------------
/// CrossEntropyNode (labels, prediction)
// -----------------------------------------------------------------------

// calculates: -sum(left_i * log(right_i))
// assume softmax is already done
// You probably want to use CrossEntropyWithSoftMaxNode instead, it is more efficient in most cases.
template <class ElemType>
class CrossEntropyNode : public ComputationNodeNonLooping /*ComputationNode*/<ElemType>, public NumInputs<2>
{
    typedef ComputationNodeNonLooping<ElemType> Base;
    UsingComputationNodeMembersBoilerplate;
    static const std::wstring TypeName()
    {
        return L"CrossEntropy";
    }

public:
    DeclareConstructorFromConfigWithNumInputs(CrossEntropyNode);
    CrossEntropyNode(DEVICEID_TYPE deviceId, const wstring& name)
        : Base(deviceId, name)
    {
    }

    virtual void /*ComputationNodeNonLooping::*/ BackpropToNonLooping(size_t inputIndex) override
    {
        FrameRange fr(InputRef(0).GetMBLayout());
        // left Node must be a scalar
        if (inputIndex == 0) // left derivative
        {
            BackpropToLeft(*m_logOfRight, InputRef(0).GradientFor(fr), Gradient());
        }
        else
        {
            // Resize m_lefDivRight as it has not been done before.
            m_leftDivRight->Resize(InputRef(1).Value());
            BackpropToRight(*m_leftDivRight, InputRef(0).ValueFor(fr), InputRef(1).ValueFor(fr), InputRef(1).GradientFor(fr), Gradient());
        }
    }

    virtual bool OutputUsedInComputingInputNodesGradients() const override
    {
        return false;
    }

    /*TODO: merge with call site*/ void BackpropToLeft(const Matrix<ElemType>& logOfRight, Matrix<ElemType> inputGradientValues,
                                                       const Matrix<ElemType>& gradientValues)
    {
        Matrix<ElemType>::Multiply1x1AndWeightedAdd(-1.0f, gradientValues /*1x1*/, logOfRight, 1.0f, inputGradientValues);
    }

    /*TODO: merge with call site*/ void BackpropToRight(Matrix<ElemType>& leftDivRight,
                                                        const Matrix<ElemType> inputFunctionValues0, const Matrix<ElemType> inputFunctionValues1,
                                                        Matrix<ElemType> inputGradientValues, const Matrix<ElemType>& gradientValues)
    {
        FrameRange fr(InputRef(0).GetMBLayout());
        leftDivRight.AssignElementDivisionOf(inputFunctionValues0, inputFunctionValues1);
        MaskMissingColumnsToZero(leftDivRight, InputRef(0).GetMBLayout(), fr);
        Matrix<ElemType>::Multiply1x1AndWeightedAdd(-1.0f, gradientValues /*1x1*/, leftDivRight, 1.0f, inputGradientValues);
    }

    virtual void UpdateFunctionMBSize() override
    {
        // Delay resize of m_leftDivRight to backprop, as it is not allocated for forwardprop.
        m_logOfRight->Resize(InputRef(1).Value());
    }

    // -sum(left_i * log(right_i))
    virtual void /*ComputationNodeNonLooping::*/ ForwardPropNonLooping() override
    {
        FrameRange fr(InputRef(0).GetMBLayout());
        m_logOfRight->SetValue(InputRef(1).ValueFor(fr));
        m_logOfRight->InplaceLog();
        MaskMissingColumnsToZero(*m_logOfRight, InputRef(1).GetMBLayout(), fr);
        Value().AssignInnerProductOfMatrices(InputRef(0).MaskedValueFor(fr), *m_logOfRight);
        Value() *= -1;
#if NANCHECK
        Value().HasNan("CrossEntropy");
#endif
    }

    virtual void /*ComputationNodeBase::*/ Validate(bool isFinalValidationPass) override
    {
        ValidateBinaryReduce(isFinalValidationPass);
    }

    virtual void CopyTo(ComputationNodeBasePtr nodeP, const std::wstring& newName, const CopyNodeFlags flags) const override
    {
        Base::CopyTo(nodeP, newName, flags);
        if (flags & CopyNodeFlags::copyNodeValue)
        {
            auto node = dynamic_pointer_cast<CrossEntropyNode<ElemType>>(nodeP);
            node->m_logOfRight->SetValue(*m_logOfRight);
            if (m_leftDivRight != nullptr)
            {
                node->m_leftDivRight->SetValue(*m_leftDivRight);
            }
        }
    }

    // request matrices needed to do node function value evaluation
    virtual void RequestMatricesBeforeForwardProp(MatrixPool& matrixPool)
    {
        Base::RequestMatricesBeforeForwardProp(matrixPool);
        RequestMatrixFromPool(m_logOfRight, matrixPool);
    }

    // request matrices that are needed for gradient computation
    virtual void RequestMatricesBeforeBackprop(MatrixPool& matrixPool)
    {
        Base::RequestMatricesBeforeBackprop(matrixPool);
        RequestMatrixFromPool(m_leftDivRight, matrixPool);
    }

    // release gradient and temp matrices that no longer needed after all the children's gradients are computed.
    virtual void ReleaseMatricesAfterBackprop(MatrixPool& matrixPool)
    {
        Base::ReleaseMatricesAfterBackprop(matrixPool);
        ReleaseMatrixToPool(m_logOfRight, matrixPool);
        ReleaseMatrixToPool(m_leftDivRight, matrixPool);
    }

private:
    // matrix value passed from evaluate to computePartial
    shared_ptr<Matrix<ElemType>> m_logOfRight;
    // temporary
    shared_ptr<Matrix<ElemType>> m_leftDivRight;
};

template class CrossEntropyNode<float>;
template class CrossEntropyNode<double>;

// -----------------------------------------------------------------------
// MatrixL1RegNode (input)
// TODO: share most code with MatrixL2RegNode
// -----------------------------------------------------------------------

template <class ElemType>
class MatrixL1RegNode : public ComputationNodeNonLooping /*ComputationNode*/<ElemType>, public NumInputs<1>
{
    typedef ComputationNodeNonLooping<ElemType> Base; UsingComputationNodeMembersBoilerplate;
    static const std::wstring TypeName() { return L"MatrixL1Reg"; }

public:
    DeclareConstructorFromConfigWithNumInputs(MatrixL1RegNode);
    MatrixL1RegNode(DEVICEID_TYPE deviceId, const wstring& name)
        : Base(deviceId, name)
    {
    }

    virtual void /*ComputationNodeNonLooping::*/ BackpropToNonLooping(size_t inputIndex) override // scale by number of cols (or samples)
    {
        FrameRange fr(InputRef(0).GetMBLayout());
        assert(inputIndex == 0);
        inputIndex;
        BackpropToS(*m_gradientOfL1Norm, InputRef(0).GradientFor(fr), Gradient(), InputRef(0).ValueFor(fr));
    }

    virtual bool OutputUsedInComputingInputNodesGradients() const override
    {
        return false;
    }

    /*TODO: merge with call site*/ void BackpropToS(Matrix<ElemType>& gradientOfL1Norm,
                                                    Matrix<ElemType> inputGradientValues, const Matrix<ElemType>& gradientValues, const Matrix<ElemType>& inputFunctionValues)
    {
        gradientOfL1Norm.AssignSignOf(inputFunctionValues);
        Matrix<ElemType>::Multiply1x1AndWeightedAdd(+1.0f, gradientValues /*1x1*/, gradientOfL1Norm, 1.0f, inputGradientValues);
    }

    virtual void UpdateFunctionMBSize() override
    {
        m_gradientOfL1Norm->Resize(InputRef(0).Value());
    }

    virtual void /*ComputationNodeNonLooping::*/ ForwardPropNonLooping() override
    {
        FrameRange fr(InputRef(0).GetMBLayout());
        Value().VerifySize(1, 1);
        Value().SetValue(InputRef(0).MaskedValueFor(fr).MatrixNorm1());
#if NANCHECK
        Value().HasNan("MatrixL1Reg");
#endif
    }

    virtual void /*ComputationNodeBase::*/ Validate(bool isFinalValidationPass) override
    {
        ValidateUnaryReduce(isFinalValidationPass);
    }

    virtual void CopyTo(ComputationNodeBasePtr nodeP, const std::wstring& newName, const CopyNodeFlags flags) const override
    {
        Base::CopyTo(nodeP, newName, flags);
        if (flags & CopyNodeFlags::copyNodeValue)
        {
            auto node = dynamic_pointer_cast<MatrixL1RegNode<ElemType>>(nodeP);
            node->m_gradientOfL1Norm->SetValue(*m_gradientOfL1Norm);
        }
    }

    // request matrices that are needed for gradient computation
    virtual void RequestMatricesBeforeBackprop(MatrixPool& matrixPool)
    {
        Base::RequestMatricesBeforeBackprop(matrixPool);
        RequestMatrixFromPool(m_gradientOfL1Norm, matrixPool);
    }

    // release gradient and temp matrices that no longer needed after all the children's gradients are computed.
    virtual void ReleaseMatricesAfterBackprop(MatrixPool& matrixPool)
    {
        Base::ReleaseMatricesAfterBackprop(matrixPool);
        ReleaseMatrixToPool(m_gradientOfL1Norm, matrixPool);
    }

private:
    shared_ptr<Matrix<ElemType>> m_gradientOfL1Norm; // temporary
};

template class MatrixL1RegNode<float>;
template class MatrixL1RegNode<double>;

// -----------------------------------------------------------------------
// LambdaRankNode (gain, prediction, queryId)
// Check "From RankNet to LambdaRank to LambdaMART: An Overview" for details.
// -----------------------------------------------------------------------

template <class ElemType>
class LambdaRankNode : public ComputationNodeNonLooping /*ComputationNode*/<ElemType>, public NumInputs<3>
{
    typedef ComputationNodeNonLooping<ElemType> Base;
    UsingComputationNodeMembersBoilerplate;
    static const std::wstring TypeName()
    {
        return L"LambdaRank";
    }

public:
    DeclareConstructorFromConfigWithNumInputs(LambdaRankNode);
    LambdaRankNode(DEVICEID_TYPE deviceId, const wstring& name)
        : Base(deviceId, name), m_sigma(1.0)
    {
    }

    virtual void BackpropToNonLooping(size_t inputIndex) override
    {
        FrameRange fr(Input(0)->GetMBLayout());

        if (inputIndex == 1 &&  // right derivative
            m_numberOfUrlPairs > 0)   // 
        {
            auto gradient = Input(1)->GradientFor(fr);

            // sigma * (si - sj)
            *m_pairwiseDifferences *= m_sigma;
            // exp(sigma * (si - sj))
            m_lambdas->AssignExpOf(*m_pairwiseDifferences);
            // 1 + exp(sigma * (si - sj))
            *m_lambdas += 1;
            // 1 / (1 + exp(sigma * (si - sj)))
            m_lambdas->AssignElementInverseOf(*m_lambdas);
            // -sigma/(1+exp(sigma*(si - sj)))
            m_lambdas->AssignProductOf(-m_sigma, *m_lambdas);

            // Get the update of weight.
            const Matrix<ElemType>& lambdas = *m_lambdas;
            m_weightUpdate->SetValue(gradient);
            size_t pairsCount = 0;
            ElemType discountI, discountJ;
            ElemType gainI;
            ElemType lambdaIJ;
            for (auto qu : m_queryUrls)
            {
                ElemType idealMetric = qu.m_idealMetric;
                for (typename std::vector<Url>::iterator itUrlI = qu.m_urls.begin(); itUrlI != qu.m_urls.end(); itUrlI++)
                {
                    Url& UrlI = *itUrlI;
                    size_t k = UrlI.m_K;
                    discountI = m_logWeights[UrlI.m_rank];
                    gainI = UrlI.m_gain;
                    if (k == 0) continue;
                    for (typename std::vector<Url>::iterator itUrlJ = itUrlI + 1; itUrlJ <= itUrlI + k; itUrlJ++)
                    {
                        Url& UrlJ = *itUrlJ;
                        discountJ = m_logWeights[UrlJ.m_rank];
                        if (abs(gainI - UrlJ.m_gain) < 0.0000001)
                        {
                            continue;
                        }

                        // delta DCG
                        lambdaIJ = (gainI - UrlJ.m_gain) * (discountI - discountJ) / (discountI * discountJ);

                        // |delta NDCG|
                        lambdaIJ = (idealMetric == 0.0 ? (ElemType) 0.0 : abs(lambdaIJ / idealMetric));

                        // Combine lambda
                        lambdaIJ = lambdas(0, pairsCount++) * lambdaIJ;

                        // Assign to gradient
                        (*m_weightUpdate)(0, UrlI.m_id) += lambdaIJ;
                        (*m_weightUpdate)(0, UrlJ.m_id) -= lambdaIJ;
                        
                    }
                }
            }

            gradient.SetValue(*m_weightUpdate);
        }
    }

    virtual bool OutputUsedInComputingInputNodesGradients() const override
    {
        return false;
    }

    virtual void UpdateFunctionMBSize() override
    {
        UpdateCounts();

        // clean up first
        if (!m_queryUrls.empty()) m_queryUrls.clear();
        if (!m_urlSorter.empty()) m_urlSorter.clear();
        if (!m_logWeights.empty()) m_logWeights.clear();

        m_pairwiseDifferences->Resize(1, m_numberOfUrlPairs);
        m_lambdas->Resize(1, m_numberOfUrlPairs);

        m_urlGain0->Resize(1, m_numberOfQueryUrls);
        m_urlGain1->Resize(1, m_numberOfQueryUrls);
        m_urlDiscount0->Resize(1, m_numberOfQueryUrls);
        m_urlDiscount1->Resize(1, m_numberOfQueryUrls);

        // keep one additional space to avoid pointer moving out
        m_urlSorter.resize(m_maxNumberOfUrlsPerQuery + 1);
        
        // prepared lookup table
        m_logWeights.resize(m_maxNumberOfUrlsPerQuery);
        size_t i = 0;
        for (typename std::vector<ElemType>::iterator it = m_logWeights.begin(); it != m_logWeights.end(); it++, i++)
        {
            *it = (ElemType) log(2.0 + i);
        }
    }

    virtual void /*ComputationNodeNonLooping::*/ ForwardPropNonLooping() override
    {
        // Inputs:
        //      0. gain
        //      1. predicted score
        //      2. query id (used to separate urls belonging to different queries)
        // 
        // Following is an example: two queries (0 and 1) and 6 urls (three for each).
        // 31,  0.9,    0
        // 7,   0.3,    0
        // 0,   0.0,    0
        // 3,   0.4,    1
        // 0,   0.5,    1
        // 0,   0.3,    1
        FrameRange fr(Input(0)->GetMBLayout());

        // Construct matrices for further computation.
        const Matrix<ElemType>& gains = Input(0)->ValueFor(fr);
        const Matrix<ElemType>& preds = Input(1)->ValueFor(fr);
        const Matrix<ElemType>& queryIds = Input(2)->ValueFor(fr);

        // Iterate through all samples
        size_t numberOfSamples = gains.GetNumCols();
        QueryUrls aqu;
        int previousQueryId = -1;
        int numberOfQueries = 0;

        // Iterate all samples and populate m_queryUrls table. 
        for (size_t i = 0; i < numberOfSamples; i++)
        {
            int queryId = (int)queryIds(0, i);
            // Samples are grouped by queries. Find all the urls 
            // belonging to each individual query.
            if (queryId != previousQueryId)
            {
                m_queryUrls.push_back(aqu);
                numberOfQueries++;
                previousQueryId = queryId;
            }

            // Get the last QueryUrls and add the Url.
            QueryUrls& qu = m_queryUrls.back();
            Url u(i, qu.m_urls.size(), preds(0, i), gains(0, i));
            qu.m_urls.push_back(u);
        }

        // Update K (number of url pairs that have smaller or equal gain), rk (rank of 
        // score in descending order) and and m_pairwiseDifferences (save for gradient 
        // computation).
        size_t pairCount = 0;
        for (auto &qu : m_queryUrls)
        {
            std::vector<Url>& urls = qu.m_urls;
            size_t numberOfUrls = urls.size();
            // Urls are pre-sorted in descending order of gains.
            ElemType minGain = urls[numberOfUrls - 1].m_gain;
            for (size_t j = 0; j < urls.size(); j++)
            {
                if (urls[j].m_gain > minGain)
                {
                    size_t numberOfPairs = numberOfUrls - j - 1;
                    urls[j].m_K = numberOfPairs;
                    if (numberOfPairs > 0)
                    {
                        for (size_t k = 0; k < numberOfPairs; k++)
                        {
                            (*m_pairwiseDifferences)(0, pairCount++) = urls[j].m_score - urls[j + 1 + k].m_score;
                        }
                    }
                }
                // Skip urls with gain equal to min (0).
                else 
                {
                    urls[j].m_K = 0;
                }
            }

            typename std::vector<Url>::iterator its = m_urlSorter.begin(), it = urls.begin();
            typename std::vector<Url>::iterator its0 = its;
            its = std::copy(it, urls.end(), its);
            std::sort(its0, its);
            // Set the sorted rk order to each url and 
            // the urls are still in the original order
            int rk = 0;
            for (it = its0; it != its; it++)
            {
                urls[it->m_rank0].m_rank = rk++;
            }
        }

        // Compute ir metric.
        size_t sampleCount = 0;
        for (const auto &qu: m_queryUrls)
        {
            for (const auto &url : qu.m_urls)
            {
                (*m_urlGain0)(0, sampleCount) = url.m_gain;
                (*m_urlGain1)(0, sampleCount) = url.m_gain;
                (*m_urlDiscount0)(0, sampleCount) = (ElemType)url.m_rank0;
                (*m_urlDiscount1)(0, sampleCount) = (ElemType)url.m_rank;
                sampleCount++;
            }
        }
        
        // log(2+rank)
        *m_urlDiscount0 += 2.0;
        m_urlDiscount0->InplaceLog();
        *m_urlDiscount1 += 2.0;
        m_urlDiscount1->InplaceLog();
        // gain/log(2+rank)
        m_urlGain0->AssignElementDivisionOf(*m_urlGain0, *m_urlDiscount0);
        m_urlGain1->AssignElementDivisionOf(*m_urlGain1, *m_urlDiscount1);

        // Aggregate at query level.
        const Matrix<ElemType>& urlDiscountedGain0 = *m_urlGain0;
        const Matrix<ElemType>& urlDiscountedGain1 = *m_urlGain1;
        ElemType irMetricValue = 0.0;
        for (auto &qu : m_queryUrls)
        {
            qu.m_idealMetric = 0.0;
            qu.m_metric = 0.0;

            for (const auto &url : qu.m_urls)
            {
                qu.m_idealMetric += urlDiscountedGain0(0, url.m_id);
                qu.m_metric += urlDiscountedGain1(0, url.m_id);
            }

            if (qu.m_idealMetric != 0.0)
            {
                irMetricValue += (qu.m_metric / qu.m_idealMetric);
            }
        }

        if (numberOfQueries == 0)
        {
            LogicError("In %ls %ls numberOfQueries==0, check your data.", NodeName().c_str(), OperationName().c_str());
        }

        // to make up the reporting
        irMetricValue = (1.0f - irMetricValue / numberOfQueries) * 100 * numberOfSamples;
        Value().SetValue(irMetricValue);
    }

    virtual void /*ComputationNodeBase::*/ Validate(bool isFinalValidationPass) override
    {
        if (m_inputs.size() != 3)
            InvalidArgument("%ls operation requires three inputs instead of %d.", NodeDescription().c_str(), (int)m_inputs.size());

        if (Input(0)->NeedsGradient() == true)
            InvalidArgument("%ls %ls operation needs input type (no gradient) for the 1st input.", NodeName().c_str(), OperationName().c_str());

        if (Input(2)->NeedsGradient() == true)
            InvalidArgument("%ls %ls operation needs input type (no gradient) for the 3rd input.", NodeName().c_str(), OperationName().c_str());

        ValidateBinaryReduce(isFinalValidationPass);
    }

    virtual void CopyTo(ComputationNodeBasePtr nodeP, const std::wstring& newName, const CopyNodeFlags flags) const override
    {
        Base::CopyTo(nodeP, newName, flags);
        if (flags & CopyNodeFlags::copyNodeValue)
        {
            auto node = dynamic_pointer_cast<LambdaRankNode<ElemType>>(nodeP);
            node->m_pairwiseDifferences->SetValue(*m_pairwiseDifferences);
            node->m_lambdas->SetValue(*m_lambdas);
            node->m_weightUpdate->SetValue(*m_weightUpdate);
            node->m_urlGain0->SetValue(*m_urlGain0);
            node->m_urlGain1->SetValue(*m_urlGain1);
            node->m_urlDiscount0->SetValue(*m_urlDiscount0);
            node->m_urlDiscount1->SetValue(*m_urlDiscount1);

            node->m_queryUrls = m_queryUrls;
            node->m_urlSorter = m_urlSorter;
            node->m_logWeights = m_logWeights;
        }
    }

    // request matrices needed to do node function value evaluation
    virtual void RequestMatricesBeforeForwardProp(MatrixPool& matrixPool)
    {
        Base::RequestMatricesBeforeForwardProp(matrixPool);
        RequestMatrixFromPool(m_pairwiseDifferences, matrixPool);
        RequestMatrixFromPool(m_lambdas, matrixPool);
        RequestMatrixFromPool(m_weightUpdate, matrixPool);
        RequestMatrixFromPool(m_urlGain0, matrixPool);
        RequestMatrixFromPool(m_urlGain1, matrixPool);
        RequestMatrixFromPool(m_urlDiscount0, matrixPool);
        RequestMatrixFromPool(m_urlDiscount1, matrixPool);
    }

    // release gradient and temp matrices that no longer needed after all the children's gradients are computed.
    virtual void ReleaseMatricesAfterBackprop(MatrixPool& matrixPool)
    {
        Base::ReleaseMatricesAfterBackprop(matrixPool);
        ReleaseMatrixToPool(m_pairwiseDifferences, matrixPool);
        ReleaseMatrixToPool(m_lambdas, matrixPool);
        ReleaseMatrixToPool(m_weightUpdate, matrixPool);
        ReleaseMatrixToPool(m_urlGain0, matrixPool);
        ReleaseMatrixToPool(m_urlGain1, matrixPool);
        ReleaseMatrixToPool(m_urlDiscount0, matrixPool);
        ReleaseMatrixToPool(m_urlDiscount1, matrixPool);
        
        // is this the right place?  it was not called after bp.
        m_queryUrls.clear();
        m_urlSorter.clear();
        m_logWeights.clear();
    }

protected:

    void UpdateCounts()
    {
        FrameRange fr(Input(0)->GetMBLayout());
        const Matrix<ElemType>& gains = Input(0)->ValueFor(fr);
        const Matrix<ElemType>& queryIds = Input(2)->ValueFor(fr);
        const size_t numberOfQueryUrls = gains.GetNumCols();
        int previousQueryId = -1;

        // Number of urls we have seen for the current query
        size_t numberOfUrls = 0;

        // Number of urls that have gains greater than 0 for the current query 
        size_t numberOfUrlsWithNonZeroGain = 0;
        size_t numberOfUrlPairs = 0;
        size_t maxNumberOfUrlsPerQuery = 0;
        for (size_t i = 0; i < numberOfQueryUrls; i++)
        {
            int queryId = (int)queryIds(0, i);
            ElemType gain = gains(0, i);
            if (queryId != previousQueryId)
            {
                // Ignore pairs between urls with zero gains.
                numberOfUrlPairs += (2 * numberOfUrls - 1 - numberOfUrlsWithNonZeroGain) * numberOfUrlsWithNonZeroGain / 2;
                if (numberOfUrls > maxNumberOfUrlsPerQuery)
                {
                    maxNumberOfUrlsPerQuery = numberOfUrls;
                }

                // New query
                numberOfUrls = 0;
                numberOfUrlsWithNonZeroGain = 0;
                previousQueryId = queryId;
            }
            
            numberOfUrls++;
            if (gain > 0)
            {
                numberOfUrlsWithNonZeroGain++;
            }
        }

        // Add last query.
        {
            numberOfUrlPairs += (2 * numberOfUrls - 1 - numberOfUrlsWithNonZeroGain) * numberOfUrlsWithNonZeroGain / 2;
            if (numberOfUrls > maxNumberOfUrlsPerQuery)
            {
                maxNumberOfUrlsPerQuery = numberOfUrls;
            }
        }

        m_numberOfQueryUrls = numberOfQueryUrls;
        m_numberOfUrlPairs = numberOfUrlPairs;
        m_maxNumberOfUrlsPerQuery = maxNumberOfUrlsPerQuery;
    }

    struct Url
    {
        Url()
        {
            m_id = 0;
            m_rank0 = 0;
            m_rank = 0;
            m_score = (ElemType)0;
            m_gain = (ElemType)0;
            m_K = 0;
        }

        Url(int id, int rk0, ElemType sc, ElemType gn) : m_id(id), m_rank0(rk0), m_rank(0), m_score(sc), m_gain(gn), m_K(0) {}

        int m_id;           // sample id
        int m_rank0;        // original rank based on label
        int m_rank;         // rank based on s in the associated query
        ElemType m_score;   // score
        ElemType m_gain;    // gain
        int m_K;            // the pair index
        bool operator < (const Url &url) const {
            // tie breaking
            if (m_score == url.m_score || std::isnan(m_score) || std::isnan(url.m_score))
            {
                return m_gain < url.m_gain;
            }

            return m_score > url.m_score;
        }
    };

    struct QueryUrls
    {
        ElemType m_idealMetric;  // the ideal NDCG
        ElemType m_metric;   // NDCG based on the current scores

        std::vector<Url> m_urls;
    };

    // master data structure
    std::list<QueryUrls> m_queryUrls;
    // buffer for sorting
    std::vector<Url> m_urlSorter;
    // lookup table for position based weights
    std::vector<ElemType> m_logWeights;

    size_t m_numberOfQueryUrls;
    size_t m_numberOfUrlPairs;
    size_t m_maxNumberOfUrlsPerQuery;

    ElemType m_sigma;
    // Score differences between url pairs
    shared_ptr<Matrix<ElemType>> m_pairwiseDifferences;
    // 1/(1+exp(sigma*(si - sj)))
    shared_ptr<Matrix<ElemType>> m_lambdas;
    
    // update of weight matrix
    shared_ptr<Matrix<ElemType>> m_weightUpdate;
    
    // store the gains and position discounts
    shared_ptr<Matrix<ElemType>> m_urlGain0;
    shared_ptr<Matrix<ElemType>> m_urlGain1;
    shared_ptr<Matrix<ElemType>> m_urlDiscount0;
    shared_ptr<Matrix<ElemType>> m_urlDiscount1;
};

template class LambdaRankNode<float>;
template class LambdaRankNode<double>;

// -----------------------------------------------------------------------
// MatrixL2RegNode (input)
// TODO: share most code with MatrixL1RegNode
// -----------------------------------------------------------------------

template <class ElemType>
class MatrixL2RegNode : public ComputationNodeNonLooping /*ComputationNode*/<ElemType>, public NumInputs<1>
{
    typedef ComputationNodeNonLooping<ElemType> Base; UsingComputationNodeMembersBoilerplate;
    static const std::wstring TypeName() { return L"MatrixL2Reg"; }

public:
    DeclareConstructorFromConfigWithNumInputs(MatrixL2RegNode);
    MatrixL2RegNode(DEVICEID_TYPE deviceId, const wstring& name)
        : Base(deviceId, name)
    {
    }

    virtual void /*ComputationNodeNonLooping::*/ BackpropToNonLooping(size_t inputIndex) override // scale by number of cols (or samples)
    {
        FrameRange fr(InputRef(0).GetMBLayout());
        assert(inputIndex == 0);
        inputIndex;
        BackpropToS(InputRef(0).GradientFor(fr), Gradient(), InputRef(0).ValueFor(fr), Value());
    }

    /*TODO: merge with call site*/ void BackpropToS(Matrix<ElemType> inputGradientValues, const Matrix<ElemType>& gradientValues, const Matrix<ElemType>& inputFunctionValues, const Matrix<ElemType>& functionValues)
    {
        ElemType v = gradientValues.Get00Element() / (functionValues.Get00Element() + EPS_IN_INVERSE); // TODO: GPU inefficiency
        inputGradientValues.AddWithScaleOf(v, inputFunctionValues);
    }

    virtual void /*ComputationNodeNonLooping::*/ ForwardPropNonLooping() override
    {
        FrameRange fr(InputRef(0).GetMBLayout());
        Value().VerifySize(1, 1);
        Value().SetValue(InputRef(0).MaskedValueFor(fr).FrobeniusNorm());
#if NANCHECK
        Value().HasNan("MatrixL2Reg");
#endif
    }

    virtual void /*ComputationNodeBase::*/ Validate(bool isFinalValidationPass) override
    {
        ValidateUnaryReduce(isFinalValidationPass);
    }
};

template class MatrixL2RegNode<float>;
template class MatrixL2RegNode<double>;

// -----------------------------------------------------------------------
// NoiseContrastiveEstimationNode (labels, input, inputWeights, biasWeights)
//  -labels: label in dense matrix in [4 x T]
//           the first row is the word index, the second row is the class index, the third row is the first word index of the class
//           the last row is the first word index of the next class
//  - input: hidden layer activity to the node in [hdsize x T]. for a simple rnn, this is the hidden layer activty
//  - inputWeights: weight matrix in [hdsize x vocab_size], for speed-up, as per word matrix can be simply obtained as column slice
//  - biasWeights: clsprob in dense matrix in [nbr_cls x T]. this is the output from logsoftmax node for the log-posterior probabilty of class given observations
// */
// BUGBUG: This node has not been converted to memshare conventions.
// -----------------------------------------------------------------------

enum NCEEvalMode
{
    Softmax = 0,
    Unnormalized = 1,
    None = 2
};
template <class ElemType>
class NoiseContrastiveEstimationNode : public ComputationNodeNonLooping /*ComputationNode*/<ElemType>, public NumInputs<4>
{
    typedef ComputationNodeNonLooping<ElemType> Base;
    UsingComputationNodeMembersBoilerplate;
    static const std::wstring TypeName()
    {
        return L"NCEBasedCrossEntropyWithSoftmax";
    }

public:
    DeclareConstructorFromConfigWithNumInputs(NoiseContrastiveEstimationNode);
    NoiseContrastiveEstimationNode(DEVICEID_TYPE deviceId, const wstring& name)
        : Base(deviceId, name),
          m_logSoftmax(deviceId),
          m_softMax(deviceId),
          m_grdToSoftMaxInput(deviceId),
          m_ncePrediction(deviceId),
          m_evalMode(NCEEvalMode::None)
    {
    }
    NoiseContrastiveEstimationNode(DEVICEID_TYPE deviceId, const wstring& name, NCEEvalMode xm_evalMode)
        : Base(deviceId, name),
          m_logSoftmax(deviceId),
          m_softMax(deviceId),
          m_grdToSoftMaxInput(deviceId),
          m_ncePrediction(deviceId),
          m_evalMode(xm_evalMode)
    {
    }
    // ^^ TODO: we can merge these two

    virtual void Save(File& fstream) const override
    {
        Base::Save(fstream);
        fstream << m_evalMode;
    }

    virtual void Load(File& fstream, size_t modelVersion) override
    {
        Base::Load(fstream, modelVersion);
        fstream >> m_evalMode;
        if (m_evalMode > NCEEvalMode::None)
        {
            m_evalMode = NCEEvalMode::None;
            fstream.SetPosition(fstream.GetPosition() - sizeof(m_evalMode));
        }
    }

    void SetEvalMode(NCEEvalMode& xevMode)
    {
        m_evalMode = xevMode;
    }
    NCEEvalMode& EvalMode()
    {
        return m_evalMode;
    } // TODO: really? Return a reference to a local? TODO: change to const? and call it GetEvalMode()

    /**
        compute gradients to input observations, the weights to the observations, and the class log posterior probabilities
        */
    virtual void BackpropToNonLooping(size_t inputIndex) override
    {
        FrameRange fr(InputRef(0).GetMBLayout());
        m_needRecomputeGradientToSoftmaxInput = false;
        // gradient computation@yinggongzhao
        // inputIndex should be 2 this time
        if (m_evalMode != NCEEvalMode::None)
            LogicError("BackpropTo should only be called in training mode");
        if (inputIndex == 0)
            InvalidArgument("ComputeInput partial should not be called for label");
        //                                                                              samples+probs                   hidden                  embedding
        // InputRef(inputIndex).GradientFor(fr).AssignNCEDerivative(m_ncePrediction, InputRef(0).ValueFor(fr), InputRef(1).ValueFor(fr), InputRef(2).Value(), inputIndex);
        if (inputIndex >= 2)
            InputRef(inputIndex).Gradient().AssignNCEDerivative(m_ncePrediction, InputRef(0).ValueFor(fr), InputRef(1).ValueFor(fr), InputRef(2).ValueAsMatrix(), inputIndex);
        else
            InputRef(inputIndex).GradientFor(fr).AssignNCEDerivative(m_ncePrediction, InputRef(0).ValueFor(fr), InputRef(1).ValueFor(fr), InputRef(2).ValueAsMatrix(), inputIndex);
    }

    virtual bool OutputUsedInComputingInputNodesGradients() const override
    {
        return false;
    }

    virtual void UpdateFunctionMBSize() override
    {
        // TODO (this does not really break it since for full matrices, class Matrix will resize by itself)
    }

    virtual void /*ComputationNodeNonLooping::*/ ForwardPropNonLooping() override // -sum(left_i * log(softmax_i(right)))
    {
        FrameRange fr(InputRef(0).GetMBLayout());
        if (InputRef(0).HasMBLayout() && InputRef(0).GetMBLayout()->HasGaps())
            LogicError("%ls %ls operation does not handle multiple parallel sequences with gaps correctly. Contact fseide@microsoft.com if you have a need and a test case.", NodeName().c_str(), OperationName().c_str());

        int positive = 0, negative = 0;
        if (InputRef(0).GetSampleLayout().GetNumElements() == 1)
        {
            for (int i = 0; i < InputRef(0).Value().GetNumCols(); i++) // BUGBUG: Loops must be over frames, not columns. Columns may contain gaps.
            {
                if (InputRef(0).Value()(0, i) > 0)
                    positive++;
                else if (InputRef(0).Value()(0, i) < 0)
                    negative++;
            }
            assert(positive * negative == 0);
        }
        if (m_evalMode == NCEEvalMode::Softmax || (InputRef(0).GetSampleLayout().GetNumElements() == 1 && positive > 0))
        {
            // evaluation uses softmax
            m_logSoftmax.AssignProductOf(InputRef(1).Value(), true, InputRef(2).ValueAsMatrix(), false);
            m_logSoftmax += InputRef(3).Value();
            m_logSoftmax.InplaceLogSoftmax(false);
            MaskMissingColumnsToZero(m_logSoftmax, InputRef(1).GetMBLayout(), fr); // TODO: is this the right way to neutralize gaps?
            Value().AssignSoftmaxSum(InputRef(0).Value(), m_logSoftmax);
        }
        else if (m_evalMode == NCEEvalMode::Unnormalized || (InputRef(0).GetSampleLayout().GetNumElements() == 1 && negative > 0))
        {
            // TODO: are we treating gaps correctly here?
            Value().AssignNceUnnormalizedEval(InputRef(0).Value(), InputRef(1).Value(), InputRef(2).ValueAsMatrix(), InputRef(3).Value());
        }
        else
        {
            // TODO: are we treating gaps correctly here?
            // training criterion uses NCE
            // likelihood                                         samples+probs                        hidden                       embedding            bias
            Value().AssignNoiseContrastiveEstimation(InputRef(0).Value(), InputRef(1).Value(), InputRef(2).ValueAsMatrix(), InputRef(3).Value(), m_ncePrediction);
        }
        m_needRecomputeGradientToSoftmaxInput = true;
    }

    virtual void /*ComputationNodeBase::*/ Validate(bool isFinalValidationPass) override
    {
        Base::Validate(isFinalValidationPass);
        m_pMBLayout = nullptr; // this node does not hold mini-batch data

        if (isFinalValidationPass)
        {
            if (Input(1)->GetSampleMatrixNumRows() != Input(2)->GetAsMatrixNumRows())
                LogicError("The Matrix dimension for observation and weight in the NoiseContrastiveEstimationNode operation does not match.");
            if (!Input(0)->HasMBLayout() || !Input(1)->HasMBLayout() || Input(2)->HasMBLayout() || !Input(3)->HasMBLayout())
                LogicError("%ls %ls operation requires inputs 0, 1, and 3 to be a minibatch, and input 2 to be a matrix.", NodeName().c_str(), OperationName().c_str());
        }

        SetDims(TensorShape(1), false);
    }

protected:
    Matrix<ElemType> m_logSoftmax;
    Matrix<ElemType> m_softMax;
    Matrix<ElemType> m_ncePrediction;

    // gradient of cross entropy with respect to the input of softmax
    // a 1 row by \sum_t m_nbrWordsInEachTime[t] vector
    // one slice of size m_nbrWordsInEachTime[t] saves the input to softmax for word y_t
    Matrix<ElemType> m_grdToSoftMaxInput;
    bool m_needRecomputeGradientToSoftmaxInput;

    size_t m_nbrNoise;
    size_t m_totalNbrWords;

private:
    NCEEvalMode m_evalMode;
};
template class NoiseContrastiveEstimationNode<float>;
template class NoiseContrastiveEstimationNode<double>;



// Nodes using a random number generators should derive from this interface.
// One purpuose of this interface is to have a common interface for setting the seeds when setting up a network.
class IRngUser
{
public:
    virtual RNGHandle& GetRNGHandle(DEVICEID_TYPE deviceId) = 0;
    virtual void SetRandomSeed(const unsigned long val) = 0;
};

// This implements IRngUser using RNGHandle.
class RngUser : public IRngUser
{
public:
    RNGHandle& GetRNGHandle(DEVICEID_TYPE deviceId) override
    {
        if (!m_RNGHandle)
            m_RNGHandle = RNGHandle::Create(deviceId, m_randomSeed);

        return *m_RNGHandle;
    }

    // E.g. called from ComputationNetwork to make sure that CNTK running on different nodes will have different seed.
    void SetRandomSeed(const unsigned long val) override
    {
        m_randomSeed = (unsigned long)val;

        m_RNGHandle.reset(); // Reset handle. New handle will be generated with next call of GetRNGHandle(...).
    }

protected:
    unsigned long m_randomSeed = 0;
    std::shared_ptr<RNGHandle> m_RNGHandle;
};

// ------------------------------------------------------------------------------------------------------------------------------------------------
// RandomSampleNodeBase(samplingWeights, sizeOfSampledSet, allowDuplicates): 
// Base class for RandomSampleNode and RandomSampleInclusionFrequencyNode.
// Provides random sampling functionality.
//
// Parameters:
// * Input(0) Sampling weight vector: Matrix of shape [numClasses x 1] providing sampling weights >= 0.
// * sizeOfSampledSet: Size of the sampled set.
// * allowDuplicates: controls if sampled set is allowed to contain duplicates.
// --------------------------------------------------------------------------------------------------------------------------------------------------

template <class ElemType>
class RandomSampleNodeBase : public ComputationNodeNonLooping<ElemType>, public NumInputs<1>, public RngUser
{
    typedef ComputationNodeNonLooping<ElemType> Base; UsingComputationNodeMembersBoilerplate;
    static const std::wstring TypeName(){return L"RandomSampleNodeBase";}

public:
    RandomSampleNodeBase(DEVICEID_TYPE deviceId, const wstring& name, size_t sizeOfSampledSet = 0, bool allowDuplicates = false)
        : Base(deviceId, name), m_sizeOfSampledSet(sizeOfSampledSet), m_allowDuplicates(allowDuplicates)
    {
        SetRandomSeed((unsigned long)CreateUniqId());
    }

    RandomSampleNodeBase(const ScriptableObjects::IConfigRecordPtr configp)
        : RandomSampleNodeBase(CPUDEVICE, L"<placeholder>", configp->Get(L"sizeOfSampledSet"), configp->Get(L"allowDuplicates"))
    {
        AttachInputsFromConfig(configp, this->GetExpectedNumInputs());
    }

    virtual void CopyTo(ComputationNodeBasePtr nodeP, const std::wstring& newName, const CopyNodeFlags flags) const override;

    void Save(File& fstream) const;

    virtual void Load(File& fstream, size_t modelVersion) override;

protected:

    void UpdateWeightsPrefixSum();

    // Runs the sampling returning a vector with the id's of the samples. The parameter nTries is used to return the number of draws that was needed
    // to get the expected number of samples.
    const std::vector<size_t> RunSampling(size_t& nTries);

public:
    virtual void /*ComputationNode::*/ BackpropToNonLooping(size_t inputIndex) override {} // This node does not propagate gradients.
    virtual void /*ComputationNodeBase::*/ Validate(bool isFinalValidationPass) override;
    virtual bool OutputUsedInComputingInputNodesGradients() const override { return false; }
    virtual bool InputUsedInComputingInputNodesGradients(size_t /*childIndex*/) const override { return false;}
    virtual void /*ComputationNode::*/ ForwardPropNonLooping() override{}
    virtual bool GetAllowDuplicates() const { return m_allowDuplicates; }
    virtual size_t GetNumSamples() const { return m_sizeOfSampledSet; }

protected:
    bool m_allowDuplicates; // The node can create samples allowing for duplicates (sampling with replacement) or not (sampling without replacement).
    size_t m_sizeOfSampledSet; // Requested size of sample in case of run-mode = CREATE_SAMPLES.
    std::vector<double> m_samplingWeightsPrefixSum;
};

// ------------------------------------------------------------------------------------------------------------------------------------------------
// RandomSampleNode(samplingWeights, sizeOfSampledSet, allowDuplicates):
// The node's value is a set of sizeOfSampledSet random samples represented as a (sparse) matrix 
// of shape [numClasses x sizeOfSampledSet] where numClasses is the number of classes (categories) to choose from.
// The output has no dynamic axis.
// The samples are drawn with a probability proportional to the weights w of the vector 'samplingWeights' : p(w_i) = w_i / sum_k(w_k)
// We get one set of samples for per minibatch.
// Multiply a 'numClasses' - dimensional vector with this matrix to randomly sample 'sizeOfSampledSet' values from it.
// The resulting vector has a dimension of 'sizeOfSampledSet'.Currently, only rank - 1 tensors are supported.
// Intended uses are e.g. sampled softmax, noise contrastive estimation etc.
//
// Parameters:
// * Input(0): Sampling weight vector. Matrix of shape [numClasses x 1] providing sampling weights >= 0.
// * sizeOfSampledSet: Size of the sampled set.
// * allowDuplicates: controls if sampled set is allowed to contain duplicates.
// --------------------------------------------------------------------------------------------------------------------------------------------------
template<class ElemType> 
class RandomSampleNode : public RandomSampleNodeBase<ElemType>
{
    typedef RandomSampleNodeBase<ElemType> Base; UsingComputationNodeMembersBoilerplate;
    static const std::wstring TypeName(){ return L"RandomSample"; }

public:
    RandomSampleNode(DEVICEID_TYPE deviceId, const wstring& name, size_t sizeOfSampledSet = 0, bool allowDuplicates = false)
        : Base(deviceId, name, sizeOfSampledSet, allowDuplicates)
    {}

    RandomSampleNode(const ScriptableObjects::IConfigRecordPtr configp)
        : RandomSampleNode(CPUDEVICE, L"<placeholder>", configp->Get(L"sizeOfSampledSet"), configp->Get(L"allowDuplicates"))
    {
        AttachInputsFromConfig(configp, this->GetExpectedNumInputs());
    }

    virtual void /*ComputationNode::*/ ForwardPropNonLooping() override;
    const std::vector<size_t> GetWeightedSamples();
    virtual void /*ComputationNodeBase::*/ Validate(bool isFinalValidationPass) override;
    virtual bool IsOutOfDateWrtInputs() const override;
};

// ------------------------------------------------------------------------------------------------------------------------------------------------
// RandomSampleInclusionFrequencyNode(samplingWeights, sizeOfSampledSet, allowDuplicates): 
// Intended uses are e.g. sampled softmax, noise contrastive estimation etc. where it is used together with RandomSampleNode.
// This node estimates how often each class will occur in a set sampled with RandomSampleNode(...) on the average. 
// If the sampling mode 'allowDuplicates = true' is choosen this is trivial and exact. 
// For allowDuplicates = false we get some estimate. The value is updated only when the input weights change.
//
// Parameters:
// * Input(0): Sampling weight vector. Matrix of shape (numClasses x 1) providing sampling weights >= 0.
// * sizeOfSampledSet: Size of the sampled set.
// * allowDuplicates: controls if sampled set is allowed to contain duplicates.
// --------------------------------------------------------------------------------------------------------------------------------------------------
template<class ElemType>
class RandomSampleInclusionFrequencyNode : public RandomSampleNodeBase<ElemType>
{
    typedef RandomSampleNodeBase<ElemType> Base; UsingComputationNodeMembersBoilerplate;
    static const std::wstring TypeName(){ return L"RandomSampleInclusionFrequency"; }
public:
    RandomSampleInclusionFrequencyNode(DEVICEID_TYPE deviceId, const wstring& name, size_t sizeOfSampledSet = 0, bool allowDuplicates = false)
        : Base(deviceId, name, sizeOfSampledSet, allowDuplicates)
    {}

    RandomSampleInclusionFrequencyNode(const ScriptableObjects::IConfigRecordPtr configp)
        : RandomSampleInclusionFrequencyNode(CPUDEVICE, L"<placeholder>", configp->Get(L"sizeOfSampledSet"), configp->Get(L"allowDuplicates"))
    {
        AttachInputsFromConfig(configp, this->GetExpectedNumInputs());
    }
    virtual void /*ComputationNode::*/ ForwardPropNonLooping() override;
    virtual void /*ComputationNodeBase::*/ Validate(bool isFinalValidationPass) override;
private:
    // Approximates the expected number of occurences of a class in the sampled set.
    // Assuming (falsely) that the number of tries to get a sampled set with the requested number of distinct values is always estimatedNumTries
    // the probability that a specific class in in the sampled set is (1 - (1-p)^estimatedNumTries), where p is the probablity to pick the clas in one draw.
    // The estimate can be quite a bit off but should be better than nothing. Better alternatives?
    double EstimateInSampleFrequency(double p, double estimatedNumTries) const;

    double EstimateNumberOfTries();
};

// -----------------------------------------------------------------------
// ClassBasedCrossEntropyWithSoftmaxNode (labeldata(.,t), inputdata(.,t), embeddingMatrix, clsProbBeforeSoftmaxData(.,t))
//  - Input(0) [4 x T] label in dense matrix in
//              (0,t) the first row is the word index
//              (1,t) the second row is the class index
//              (2,t) the third row is the first word index of the class
//              (3,t) the last row is the first word index of the next class
//  - Input(1) [hdsize x T] hidden layer activation to the node in. for a simple rnn, this is the hidden layer activty
//  - Input(2) [hdsize x vocab_size] weight matrix in, for speed-up, as per word matrix can be simply obtained as column slice
//  - Input(3) [nbr_cls x T] clsprob in dense matrix in. This input, if applied softmax on, is the posterior probabilty of class given observations
// -----------------------------------------------------------------------
// calculates: -sum(left_i * log(softmax_i(right))) for class given history and for word given history
// need to provide class probabilty from external node
template <class ElemType>
class ClassBasedCrossEntropyWithSoftmaxNode : public ComputationNodeNonLooping /*ComputationNode*/<ElemType>, public NumInputs<4>
{
    typedef ComputationNodeNonLooping<ElemType> Base; UsingComputationNodeMembersBoilerplate;
    static const std::wstring TypeName() { return L"ClassBasedCrossEntropyWithSoftmax"; }

    // our inputs
    static const size_t LABELDATA = 0;
    static const size_t INPUTDATA = 1;
    static const size_t EMBEDDINGMATRIX = 2;
    static const size_t CLASSPROBINDATA = 3;

public:
    DeclareConstructorFromConfigWithNumInputs(ClassBasedCrossEntropyWithSoftmaxNode);
    ClassBasedCrossEntropyWithSoftmaxNode(DEVICEID_TYPE deviceId, const wstring& name)
        : Base(deviceId, name),
          m_logSoftmax(deviceId),
          m_softMax(deviceId),
          m_grdToSoftMaxInput(deviceId),
          m_clsLogSoftmax(deviceId),
          m_clsSoftmax(deviceId)
    {
    }

private:
    // iterate over a large workspace that contains all class-conditioned probs concatenated
    // 'sz' is the offset into that vector. We will iterate over these vectors at a few places. Always use this same boilerplate code.
    template<class F>
    size_t ForColumnsWithClass(const F& op)
    {
        const size_t nT = Input(LABELDATA)->GetNumTimeSteps();
        const size_t nS = Input(LABELDATA)->GetNumParallelSequences();
        size_t sz = 0; // iterate over the packed concatenated class-conditioned prob vectors
        for (size_t s = 0; s < nS; s++)
            for (size_t t = 0; t < nT; t++)
            {
                FrameRange fr = FrameRange(Input(LABELDATA)->GetMBLayout(), t).Sequence(s);
                if (Input(LABELDATA)->GetMBLayout()->IsGap(fr)) // skip gaps
                    continue;

                const Matrix<ElemType>& lbl_t = Input(LABELDATA)->ValueFor(fr);
                size_t y_t = (size_t)lbl_t(0, 0);     // current word token index
                size_t c_t = (size_t)lbl_t(1, 0);     // current word token's class index
                size_t lft_bnd = (size_t)lbl_t(2, 0); // index of first word belonging to current word token's class
                size_t rgt_bnd = (size_t)lbl_t(3, 0); // and end of that range
                size_t nbr_wrd = (rgt_bnd - lft_bnd); // number of words in the class

                // perform the operation
                op(s, t, fr, y_t, c_t, sz, lft_bnd, nbr_wrd);

                sz += nbr_wrd;
            }
        return sz;
    }

    // compute gradients to input observations, the weights to the observations, and the class log posterior probabilites
    virtual void BackpropToNonLooping(size_t inputIndex) override
    {
        // this should never be called for input[0], which is controlled through learningRateMultiplier == 0
        if (inputIndex != 1 && inputIndex != 2 && inputIndex != 3)
            InvalidArgument("ClassCrossEntropyWithSoftmaxNode criterion only takes with respect to input, weight to the input and class log posterior probability.");

        ComputeSoftMaxPartial(); // Note: Flag m_needRecomputeGradientToSoftmaxInput guards so that this computes only once.

        ForColumnsWithClass([&](size_t /*s*/, size_t /*t*/, const FrameRange& fr, size_t /*y_t*/, size_t c_t, size_t sz, size_t lft_bnd, size_t nbr_wrd)
        {
            // compute prb - 1 and prb
            Matrix<ElemType> weightForClass = InputRef(EMBEDDINGMATRIX).ValueAsMatrix().ColumnSlice(lft_bnd, nbr_wrd);
            Matrix<ElemType> obs = InputRef(INPUTDATA).ValueFor(fr); // hidden activation vector for current word token
            Matrix<ElemType> grd_to_soft_max_input = m_grdToSoftMaxInput.ColumnSlice(sz, nbr_wrd);

            switch (inputIndex)
            {
                case 1:
                {
                    // gradient to input
                    Matrix<ElemType> grd_t = InputRef(INPUTDATA).GradientFor(fr);
                    Matrix<ElemType>::MultiplyAndAdd(weightForClass, false, grd_to_soft_max_input, true, grd_t);
                    break;
                }
                case 2:
                {
                    // gradient to input weight
                    Matrix<ElemType> grd_to_wgt_t = InputRef(EMBEDDINGMATRIX).GradientAsMatrix().ColumnSlice(lft_bnd, nbr_wrd);
                    Matrix<ElemType>::MultiplyAndAdd(obs, false, grd_to_soft_max_input, false, grd_to_wgt_t);
                    break;
                }
                case 3:
                {
                    Matrix<ElemType> grd_t = InputRef(CLASSPROBINDATA).GradientFor(fr);
                    grd_t.AssignValuesOf(InputRef(CLASSPROBINDATA).DataFor(m_clsSoftmax, fr));
                    ComputeCEPartialToSoftmaxInputs(grd_t, Gradient(), c_t);
                    break;
                }
            }
        });
    }

    virtual bool OutputUsedInComputingInputNodesGradients() const override { return false; }

private:
    void ComputeCEPartialToSoftmaxInputs(Matrix<ElemType>& inputGradientValues, Matrix<ElemType>& gradientValues, size_t y_t)
    {
        Matrix<ElemType>::MinusOneAt(inputGradientValues, y_t);
        Matrix<ElemType>::Scale(gradientValues, inputGradientValues);
    }

    // gradient of cross entropy w.r.t. to input to softmax
    void ComputeSoftMaxPartial()
    {
        if (m_needRecomputeGradientToSoftmaxInput)
        {
            m_grdToSoftMaxInput.Resize(1, m_totalNbrWords); // buffer that contains a concatenation of class-conditional values

            ForColumnsWithClass([&](size_t /*s*/, size_t /*t*/, const FrameRange& /*fr*/, size_t y_t, size_t /*c_t*/, size_t sz, size_t lft_bnd, size_t nbr_wrd)
            {
                Matrix<ElemType> softMax = m_softMax.ColumnSlice(sz, nbr_wrd);

                size_t idx_in_class = y_t - lft_bnd;
                ComputeCEPartialToSoftmaxInputs(softMax, Gradient(), idx_in_class);

                m_grdToSoftMaxInput.ColumnSlice(sz, nbr_wrd).AssignValuesOf(softMax);
            });

            m_needRecomputeGradientToSoftmaxInput = false;
        }
    }

public:
    virtual void UpdateFunctionMBSize() override
    {
        // TODO: Resize temp matrices here (not doing so does not really fail since for full matrices, class Matrix will resize by itself)
    }

    // -sum(left_i * log(softmax_i(right)))
    virtual void /*ComputationNodeNonLooping::*/ ForwardPropNonLooping() override
    {
        // get the label matrix to CPU, ideally in location=BOTH state
        InputRef(LABELDATA).Value().TransferToDeviceIfNotThere(CPUDEVICE, /*ismoved =*/ false/*means: BOTH state OK*/, /*emptyTransfer =*/ false, /*updatePreferredDevice =*/ false);

        auto& functionValues = Value();

        const size_t hdSize = InputRef(INPUTDATA).GetSampleMatrixNumRows();
        assert(m_nbrCls == InputRef(CLASSPROBINDATA).GetSampleMatrixNumRows());

        // compute the class posteriors
        m_clsLogSoftmax.SetValue(InputRef(CLASSPROBINDATA).Value());
        m_clsLogSoftmax.InplaceLogSoftmax(true);   // log
        m_clsSoftmax.AssignExpOf(m_clsLogSoftmax); // non-log

        // create a large workspace to contain all class-conditioned probs concatenated
        m_totalNbrWords = ForColumnsWithClass([](size_t /*s*/, size_t /*t*/, const FrameRange& /*fr*/, size_t y_t, size_t /*c_t*/, size_t /*sz*/, size_t lft_bnd, size_t nbr_wrd)
        {
            if (nbr_wrd == 0)
                LogicError("ClassBasedCrossEntropyWithSoftmax: Encountered a class of size 0.");
            if (y_t < lft_bnd || y_t >= lft_bnd + nbr_wrd)
                LogicError("ClassBasedCrossEntropyWithSoftmax: Word index out of bounds of class-member index range (word not a class member).");
        });
        // now m_totalNbrWords = total size of concatenated vector

        // buffer to hold the concatenated class-conditioned prob vectors
        m_softMax.Resize(1, m_totalNbrWords);
        m_logSoftmax.Resize(1, m_totalNbrWords);

        // accumulate objective
        functionValues.SetValue(0);
        ForColumnsWithClass([&](size_t s, size_t t, const FrameRange& fr, size_t y_t, size_t c_t, size_t sz, size_t lft_bnd, size_t nbr_wrd)
        {
            // now get views of various arrays that correspond to the index range of words belonging to this class

            // get hidden vectors for the words in this class
            Matrix<ElemType> weightForClass = InputRef(EMBEDDINGMATRIX).ValueAsMatrix().ColumnSlice(lft_bnd, nbr_wrd); // [hdSize x nbr_wrd]

            // buffer to hold the class-conditional distribution
            Matrix<ElemType> softMax_t = m_softMax.ColumnSlice(sz, nbr_wrd); // TODO: declare these outside of the loop to avoid the malloc
            Matrix<ElemType> logSoftMax_t = m_logSoftmax.ColumnSlice(sz, nbr_wrd);

            Matrix<ElemType> obs = InputRef(INPUTDATA).ValueFor(fr); // hidden activation vector for current word token

            // multiply hidden activation with weight matrix (the slice of the weight matrix for the range of class members)
            // TODO: can we use 'true' here instead? Above transposition hack won't work with row slices. 'obs' not used elsewhere
            obs.Reshape(1, hdSize);                                                                                // transpose it (make it a column vector)
            logSoftMax_t.AssignProductOf(obs /*(1 x hdSize)*/, false, weightForClass /*hdSize x nbr_wrd*/, false); // -> 1 x nbr_word

            // log softmax(W x_t)
            logSoftMax_t.InplaceLogSoftmax(false);

            // and non-log version
            softMax_t.SetValue(logSoftMax_t);
            softMax_t.InplaceExp();
            // we now have a column vector of class-conditional probabilities over the class members

            // add  the word's class-conditional log posterior
            size_t idx_in_class = y_t - lft_bnd;
            Matrix<ElemType>::AddElementToElement(logSoftMax_t, 0, idx_in_class, functionValues, 0, 0); // (1x1)

            // add the class log posterior probability (for backprop)
            auto clsLogSoftmax_t = InputRef(CLASSPROBINDATA).DataFor(m_clsLogSoftmax, fr);
            Matrix<ElemType>::AddElementToElement(clsLogSoftmax_t, c_t, 0, functionValues, 0, 0); // (1x1)
        });

        functionValues *= (-1);

#if NANCHECK
        functionValues.HasNan("ClassBasedCrossEntropyWithSoftmax");
#endif
        m_needRecomputeGradientToSoftmaxInput = true;
    }

    virtual void /*ComputationNodeBase::*/ Validate(bool isFinalValidationPass) override
    {
        Base::Validate(isFinalValidationPass);
        m_pMBLayout = nullptr; // this node does not hold mini-batch data

        if (isFinalValidationPass)
        {
            if (Input(LABELDATA)->GetSampleMatrixNumRows() != 4) // label data needs to have 4 rows
                LogicError("The label data in the ClassBasedCrossEntropyWithSoftmax operation must have 4 rows.");
            if (Input(INPUTDATA)->GetSampleMatrixNumRows() != Input(EMBEDDINGMATRIX)->GetAsMatrixNumRows()) // input and matrix can be timed
                LogicError("The matrix dimension for observation and weight in the ClassBasedCrossEntropyWithSoftmax operation does not match.");
            if (Input(LABELDATA)->GetMBLayout() != Input(INPUTDATA)->GetMBLayout() || Input(LABELDATA)->GetMBLayout() != Input(CLASSPROBINDATA)->GetMBLayout())
                InvalidArgument("%ls %ls operation requires that the layouts of inputs 0 (label), 1 (hidden activation), and 3 (log softmax) match.", NodeName().c_str(), OperationName().c_str());
        }

        SetDims(TensorShape(1), false);

        m_nbrCls = Input(CLASSPROBINDATA)->GetSampleMatrixNumRows();
    }

protected:
    Matrix<ElemType> m_logSoftmax;
    Matrix<ElemType> m_softMax;

    Matrix<ElemType> m_clsLogSoftmax;
    Matrix<ElemType> m_clsSoftmax;

    // gradient of cross entropy with respect to the input of softmax
    // a 1 row by \sum_t m_nbrWordsInEachTime[t] vector
    // one slice of size m_nbrWordsInEachTime[t] saves the input to softmax for word y_t
    Matrix<ElemType> m_grdToSoftMaxInput;
    bool m_needRecomputeGradientToSoftmaxInput;

    size_t m_nbrCls;
    size_t m_totalNbrWords;
};

template class ClassBasedCrossEntropyWithSoftmaxNode<float>;
template class ClassBasedCrossEntropyWithSoftmaxNode<double>;

#ifdef COMING_SOON

// -----------------------------------------------------------------------
// CRFNode (labels, position_dependent_scores, transition_scores)
//  - labels: output label vector of [0:T-1]
//  - position_dependent_scores [0:T-1]: score from position dependent node,
//    in the R-CRF case, it is the RNN output score before softmax
//  - transition scores: square transition matrix,  --TODO: log?
//    in the R-CRF case, it is the transition probability between labels
// BUGBUG: This node cannot operate with truncated BPTT, but does not detect it. It also does not handle gaps or test boundary flags.
// -----------------------------------------------------------------------

/**
        CRF training criterion
        It uses forward-backward algorithm within a minibatch to compute statistics for sequence level optimization
        This node can serve a base class for other sequence level optimization

        Developed by Kaisheng Yao
        This node is for replicating results of the following work
        K. Yao, B. Peng, G. Zweig, D. Yu, X. Li and F. Gao, "Recurrent Conditional Random Fields", NIPS Deep Learning Workshop 2014
        K. Yao, B. Peng, G. Zweig, D. Yu, X. Li and F. Gao, "Recurrent Conditional Random Fields for Language Understanding", ICASSP 2014
        http://research.microsoft.com/pubs/210167/rcrf_v9.pdf

        The forward-backward algorithm follows the derivation in
        http://jmlr.org/papers/volume12/collobert11a/collobert11a.pdf

    */
template <class ElemType>
class CRFNode : public ComputationNodeNonLooping /*ComputationNode*/<ElemType>, public NumInputs<3>
{
    typedef ComputationNodeNonLooping<ElemType> Base;
    UsingComputationNodeMembersBoilerplate;
    static const std::wstring TypeName()
    {
        return L"CRF";
    }

public:
    DeclareConstructorFromConfigWithNumInputs(CRFNode);
    CRFNode(DEVICEID_TYPE deviceId, const wstring& name)
        : Base(deviceId, name),
          mAlpha(deviceId),
          mBeta(deviceId),
          mPostProb(deviceId)
    {
    }

    // compute posterior probability of label y at position t
    virtual void /*ComputationNodeNonLooping::*/ ForwardPropNonLooping() override
    {
        FrameRange fr(InputRef(0).GetMBLayout());
        size_t nrow = InputRef(0).Value().GetNumRows();
        size_t ncol = InputRef(0).Value().GetNumCols();

        mAlpha.Resize(nrow, ncol);
        mBeta.Resize(nrow, ncol);
        mPostProb.Resize(nrow, ncol);

        Value().SetValue(0.0);
        Matrix<ElemType> funcVal = Value(); // TODO: This just creates a 1x1 matrix set to 0.

        size_t nS = InputRef(0).GetNumParallelSequences();
        if (nS != 1)
            LogicError("CRFNode: >1 parallel sequences are curently not implemented correctly.");
        for (size_t i = 0; i < nS; i++) // process parallel sequences one by one  --BUGBUG: We should loop over individual sequences.
        {
            FrameRange sequenceRange = fr.Sequence(i); // FrameRange to select one sequence
            // BUGBUG: This ^^ is neither supported nor correct, since this code does not handle gaps or start/end flags.
            ForwardPropS(
                DataWithMBLayoutFor(mPostProb, sequenceRange, InputRef(0).GetMBLayout()),
                DataWithMBLayoutFor(mAlpha, sequenceRange, InputRef(0).GetMBLayout()),
                DataWithMBLayoutFor(mBeta, sequenceRange, InputRef(0).GetMBLayout()),
                funcVal,
                InputRef(0).ValueFor(sequenceRange),
                InputRef(1).ValueFor(sequenceRange),
                InputRef(2).ValueAsMatrix(), mStartLbl,
                mEndLbl);

            Value() += funcVal; // aggregate over sequences
        }
    }

    virtual void BackpropToNonLooping(size_t inputIndex) override // scaled by 2*number of colmns (samples) in the Matrix<ElemType>
    {
        FrameRange fr(InputRef(0).GetMBLayout());
        // this should never be called for input[0], which is controlled through learningRateMultiplier == 0
        if (inputIndex != 1 && inputIndex != 2)
            InvalidArgument("CRFNode only takes with respect to input and weight.");

        if (inputIndex == 1)
        {
            auto gradient = InputRef(1).GradientFor(fr);
            Matrix<ElemType>::AddScaledDifference(Gradient(), mPostProb, InputRef(0).ValueFor(fr), gradient);
        }
        else if (inputIndex == 2)
        {
            assert(InputRef(inputIndex).GradientFor(fr).GetNumElements() > 0);
            size_t nS = InputRef(0).GetNumParallelSequences();
            for (size_t i = 0; i < nS; i++) // process all sequences one by one
            {
                FrameRange sequenceRange = fr.Sequence(i); // FrameRange to select one sequence
                auto& gradient = InputRef(2).GradientAsMatrix();
                TransGrdCompute(InputRef(0).ValueFor(sequenceRange),
                                DataWithMBLayoutFor(mAlpha, sequenceRange, InputRef(0).GetMBLayout()),
                                DataWithMBLayoutFor(mBeta, sequenceRange, InputRef(0).GetMBLayout()),
                                InputRef(2).ValueAsMatrix(),
                                gradient,
                                mStartLbl, 1);
            }
        }
        else
            return;
    }

    virtual bool OutputUsedInComputingInputNodesGradients() const override
    {
        return false;
    }

    // compute forward backward algorithm
    /*TODO: merge with call site*/ void ForwardPropS(Matrix<ElemType> postprob, Matrix<ElemType> alpha, Matrix<ElemType> beta, Matrix<ElemType>& functionValues, const Matrix<ElemType>& lbls, const Matrix<ElemType>& pos_scores, const Matrix<ElemType>& pair_scores, int& firstLbl, int& lastLbl, const int iStep = 1)
    {
        // to-do, each slice is for one sentence
        // to-do, number of slices correspond to number of frames
        // this implementation only supports one sentence per minibatch

        int nObs = lbls.GetNumCols();

        // change to other values so can support multiple sentences in each minibatch
        assert(iStep == 1);
        ForwardCompute(alpha, lbls, pos_scores, pair_scores);
        BackwardCompute(alpha, beta, functionValues, lbls, pos_scores, pair_scores, iStep);
        PostProbCompute(postprob, alpha, beta);

        firstLbl = -1;
        for (int ik = 0; ik < lbls.GetNumRows(); ik++)
            if (lbls(ik, 0) != 0)
            {
                firstLbl = ik;
                break;
            }

        lastLbl = -1;
        for (int ik = 0; ik < lbls.GetNumRows(); ik++)
            if (lbls(ik, nObs - 1) != 0)
            {
                lastLbl = ik;
                break;
            }

        functionValues.AssignInnerProductOfMatrices(lbls, pos_scores);

        Matrix<ElemType> a = alpha.ColumnSlice(nObs - 1, 1);
        ElemType fAlpha;
        fAlpha = a.LogSumOfElements();

        // transition score
        ElemType tscore = 0;
        for (int t = 0; t < nObs - 1; t++)
        {
            int i = -1;
            for (int ik = 0; ik < lbls.GetNumRows(); ik++)
                if (lbls(ik, t) != 0)
                {
                    i = ik;
                    break;
                }
            int j = -1;
            for (int ik = 0; ik < lbls.GetNumRows(); ik++)
                if (lbls(ik, t + 1) != 0)
                {
                    j = ik;
                    break;
                }
            tscore += pair_scores(j, i);
        }
        tscore += functionValues.Get00Element(); // correct path score
        tscore -= fAlpha;                        // reduced by the scores from all paths
        functionValues.SetValue(tscore);

        functionValues *= (-1);
    }

    // compute forward backward algorithm
    static void ForwardCompute(Matrix<ElemType>& alpha,
                               const Matrix<ElemType>& lbls,
                               const Matrix<ElemType>& pos_scores, const Matrix<ElemType>& pair_scores)
    {
        // to-do, shift more than 1 to support muliple sentences per minibatch
        int iNumPos = lbls.GetNumCols();
        int iNumLab = lbls.GetNumRows();

        int firstLbl = -1;
        for (int ik = 0; ik < lbls.GetNumRows(); ik++)
            if (lbls(ik, 0) != 0)
            {
                firstLbl = ik;
                break;
            }

        // need to have
        alpha.Resize(iNumLab, iNumPos);

        for (int t = 0; t < iNumPos; t++)
        {
            for (int k = 0; k < iNumLab; k++)
            {
                ElemType fTmp = (ElemType) LZERO;
                for (int j = 0; j < iNumLab; j++)
                {
                    ElemType fAlpha = (j == firstLbl) ? (ElemType) 0.0 : (ElemType) LZERO;
                    if (t > 0)
                        fAlpha = alpha(j, t - 1);
                    fTmp = alpha.LogAdd(fTmp, fAlpha + pair_scores(k, j));
                }
                fTmp += pos_scores(k, t); // include position dependent score
                alpha(k, t) = fTmp;
            }
        }
    }

    // compute backward algorithm
    static void BackwardCompute(const Matrix<ElemType>& alpha, Matrix<ElemType>& beta,
                                Matrix<ElemType>& functionValues, const Matrix<ElemType>& lbls,
                                const Matrix<ElemType>& pos_scores, const Matrix<ElemType>& pair_scores, const int shift = 1)
    {
        assert(shift == 1);

        alpha.RCRFBackwardCompute(alpha, beta, functionValues, lbls, pos_scores, pair_scores, shift);
    }

    static void TransGrdCompute(const Matrix<ElemType>& lbls,
                                const Matrix<ElemType>& alpha,
                                const Matrix<ElemType>& beta,
                                const Matrix<ElemType>& pair_scores,
                                Matrix<ElemType>& grd,
                                const int startLbl,
                                const int shift = 1)
    {
        assert(shift == 1);

        alpha.RCRFTransGrdCompute(lbls,
                                  alpha,
                                  beta,
                                  pair_scores,
                                  grd,
                                  startLbl, shift);
    }

    // compute forward backward algorithm
    static void PostProbCompute(Matrix<ElemType>& postprob, const Matrix<ElemType>& alpha, const Matrix<ElemType>& beta)
    {
        int iNumPos = alpha.GetNumCols();
        int iNumLab = alpha.GetNumRows();

        postprob.Resize(iNumLab, iNumPos);
        postprob.SetValue(beta);
        postprob.InplaceExp();
    }

    virtual void /*ComputationNodeBase::*/ Validate(bool isFinalValidationPass) override
    {
        Base::Validate(isFinalValidationPass);
        m_pMBLayout = nullptr; // this node does not hold mini-batch data

        if (isFinalValidationPass)
            if (!(InputRef(1).GetSampleMatrixNumRows() == InputRef(2).GetAsMatrixNumRows() && // position dependent and pair scores have same number of labels
                  InputRef(0).GetSampleMatrixNumRows() == InputRef(1).GetSampleMatrixNumRows() &&
                  InputRef(0).HasMBLayout() && InputRef(0).GetMBLayout() == InputRef(1).GetMBLayout() &&
                  // InputRef(0).GetNumCols() == InputRef(1).GetNumCols() && // position dependent and pair scores have the same observation numbers
                  InputRef(2).GetAsMatrixNumCols() == InputRef(2).GetAsMatrixNumRows()))
            {
                LogicError("The Matrix dimension in the CRFNode operation does not match.");
            }

        SetDims(TensorShape(1), false);
    }

    virtual void CopyTo(ComputationNodeBasePtr nodeP, const std::wstring& newName, const CopyNodeFlags flags) const override
    {
        Base::CopyTo(nodeP, newName, flags);
        if (flags & CopyNodeFlags::copyNodeValue)
        {
            auto node = dynamic_pointer_cast<CRFNode<ElemType>>(nodeP);
            node->mAlpha = mAlpha;
            node->mBeta = mBeta;
            node->mPostProb = mPostProb;

            node->mStartLbl = mStartLbl;
            node->mEndLbl = mEndLbl;
        }
    }

private:
    Matrix<ElemType> mAlpha; // TODO: m_Alpha etc.
    Matrix<ElemType> mBeta;
    Matrix<ElemType> mPostProb;
    int mStartLbl;
    int mEndLbl;
};

#endif

// -----------------------------------------------------------------------
// Logistic (labels, prediction, weight)
// calculates: -sum(left * log(right) + (1-left)*log(1-right)) (optionally * weight)
// -----------------------------------------------------------------------

template <class ElemType>
class LogisticNode : public ComputationNodeNonLooping /*ComputationNode*/<ElemType>
{
    typedef ComputationNodeNonLooping<ElemType> Base;
    UsingComputationNodeMembersBoilerplate;
    static const std::wstring TypeName()
    {
        return L"Logistic";
    }

public:
    DeclareConstructorFromConfig(LogisticNode);
    LogisticNode(DEVICEID_TYPE deviceId, const wstring& name)
        : Base(deviceId, name)
    {
    }

    virtual void BackpropToNonLooping(size_t inputIndex) override
    {
        FrameRange fr(InputRef(0).GetMBLayout());
        if (inputIndex != 1)
            InvalidArgument("%ls %ls operation cannot compute the gradient for its first inpute.", NodeName().c_str(), OperationName().c_str());

        // BackpropToRight(m_temp, InputRef(0).Value(), InputRef(2).Value(), InputRef(inputIndex).Gradient(), Gradient(), m_classZeroLabels, m_result);
        // Create vector with 1 for class 1, and -1 for class 0
        m_temp->AssignDifferenceOf(InputRef(0).ValueFor(fr), *m_classZeroLabels); // TODO: need a slice for m_classZeroLabels?

        // Multiply the vector by the InputRef(2).Value()
        if (m_inputs.size() == 3)                                            // with weight
            m_temp->AssignElementProductOf(*m_temp, InputRef(2).ValueFor(fr)); // TODO: is Input(2) minibatch data? Confirm

        // divide class by p (class 1) or (1-p) (class 0)
        m_temp->AssignElementDivisionOf(*m_temp, *m_result); // TODO: this is in-place--does this function allow that?

        auto gradient = InputRef(inputIndex).GradientFor(fr);
        Matrix<ElemType>::Multiply1x1AndWeightedAdd(-1.0f, Gradient() /*1x1*/, *m_temp, 1.0f, gradient);
    }

    virtual bool OutputUsedInComputingInputNodesGradients() const override
    {
        return false;
    }

    virtual void UpdateFunctionMBSize() override
    {
        m_classZeroLabels->Resize(InputRef(0).Value());
        m_result->Resize(InputRef(0).Value());
        m_temp->Resize(InputRef(0).Value());
        m_sumOfWeights->Resize(Value());
    }

    // -sum(left * log(right) + (1-left)*log(1-right)) (optionally * weight)
    virtual void /*ComputationNodeNonLooping::*/ ForwardPropNonLooping() override
    {
        FrameRange fr(InputRef(0).GetMBLayout());

        const Matrix<ElemType>& classOneLabels = InputRef(0).ValueFor(fr);
        const Matrix<ElemType>& classOneProbabilities = InputRef(1).ValueFor(fr);
        Matrix<ElemType>& classZeroLabels = *m_classZeroLabels;

        const Matrix<ElemType>& ones = ConstOnes(classOneLabels.GetNumRows(), classOneLabels.GetNumCols(), classOneLabels.GetDeviceId());

        // compute the indices for the class 0 indices
        classZeroLabels.AssignDifferenceOf(ones, classOneLabels);

        /* We're computing result = weight*(y*p + (1-y)*(1-p) = 2*y*p + (1-y) - p) */

        /* First compute result = y*p */
        m_result->AssignElementProductOf(classOneLabels, classOneProbabilities);

        // TODO: verify that all these operations on m_result really can do in-place (or use different methods instead)
        /* Now compute result = 2*y*p */
        m_result->AssignProductOf((ElemType) 2.0, *m_result);

        /* Now compute result = 2*y*p + (1-y) */
        m_result->AssignSumOf(*m_result, classZeroLabels);

        /* Finally compute result = 2*y*p + (1-y) - p */
        m_result->AssignDifferenceOf(*m_result, classOneProbabilities);

        // compute the log, resulting in y*log(p) + (1-y)*log(1-p)
        m_temp->AssignLogOf(*m_result);

        // The error is the negative of the sum of the result
        if (m_inputs.size() == 2)
        {
            Value().AssignSumOfElements(*m_temp);
            Value() *= (-1);
        }
        else
        {
            // sum of weights
            m_sumOfWeights->AssignSumOfElements(InputRef(2).ValueFor(fr));
            // number of elements
            ElemType numOfElements = (ElemType)ones.GetNumCols();
            // sum of weighted log loss
            Value().AssignInnerProductOf(InputRef(2).ValueFor(fr), *m_temp, false).ElementDivideBy(*m_sumOfWeights);
            Value() *= -numOfElements;
        }
    }

    virtual void /*ComputationNodeBase::*/ Validate(bool isFinalValidationPass) override
    {
        if (m_inputs.size() != 2 && m_inputs.size() != 3)
            InvalidArgument("%ls %ls operation requires two or three inputs.", NodeName().c_str(), OperationName().c_str());

        ValidateBinaryReduce(isFinalValidationPass);

        /* Note that this is the same as ValidateInferBinaryInputDims, but done for the 3rd child if it exists */
        if (m_inputs.size() == 3)
        {
            auto weights = Input(2);
            auto other = Input(1);
            // borrow any unset dimension on one input from the other input
            weights->ValidateInferInputDimsFrom(other->GetSampleLayout());

            if (isFinalValidationPass &&
                !(Input(0)->GetSampleMatrixNumRows() == Input(2)->GetSampleMatrixNumRows() &&
                  (Input(0)->GetMBLayout() == Input(2)->GetMBLayout() || !Input(0)->HasMBLayout() || !Input(2)->HasMBLayout())))
            {
                LogicError("The Matrix dimensions of the second argument weights the %ls %ls operation do not match.", NodeName().c_str(), OperationName().c_str());
            }
        }
    }

    // request matrices needed to do node function value evaluation
    virtual void RequestMatricesBeforeForwardProp(MatrixPool& matrixPool)
    {
        Base::RequestMatricesBeforeForwardProp(matrixPool);
        RequestMatrixFromPool(m_classZeroLabels, matrixPool);
        RequestMatrixFromPool(m_result, matrixPool);
        RequestMatrixFromPool(m_temp, matrixPool);
        RequestMatrixFromPool(m_sumOfWeights, matrixPool);
    }

    // release gradient and temp matrices that no longer needed after all the children's gradients are computed.
    virtual void ReleaseMatricesAfterBackprop(MatrixPool& matrixPool)
    {
        Base::ReleaseMatricesAfterBackprop(matrixPool);
        ReleaseMatrixToPool(m_classZeroLabels, matrixPool);
        ReleaseMatrixToPool(m_result, matrixPool);
        ReleaseMatrixToPool(m_temp, matrixPool);
        ReleaseMatrixToPool(m_sumOfWeights, matrixPool);
    }

    virtual void CopyTo(const ComputationNodePtr nodeP, const std::wstring& newName, const CopyNodeFlags flags) const
    {
        Base::CopyTo(nodeP, newName, flags);
        if (flags & CopyNodeFlags::copyNodeValue)
        {
            auto node = dynamic_pointer_cast<LogisticNode<ElemType>>(nodeP);
            node->m_classZeroLabels->SetValue(*m_classZeroLabels);
            node->m_result->SetValue(*m_result);
            node->m_temp->SetValue(*m_temp);
            node->m_sumOfWeights->SetValue(*m_sumOfWeights);
        }
    }

private:
    shared_ptr<Matrix<ElemType>> m_classZeroLabels;
    shared_ptr<Matrix<ElemType>> m_result;
    shared_ptr<Matrix<ElemType>> m_temp;

    // for weighted log-loss
    shared_ptr<Matrix<ElemType>> m_sumOfWeights;
};

template class LogisticNode<float>;
template class LogisticNode<double>;

// -----------------------------------------------------------------------
// DropoutNode (input) -- perform drop-out
// Output is scaled such that no post-scaling is necessary.
// -----------------------------------------------------------------------

template <class ElemType>
class DropoutNode : public ComputationNode<ElemType>, public NumInputs<1>, public RngUser
{
    typedef ComputationNode<ElemType> Base;
    UsingComputationNodeMembersBoilerplate;
    static const std::wstring TypeName()
    {
        return L"Dropout";
    }

public:
    DeclareConstructorFromConfigWithNumInputs(DropoutNode);
    DropoutNode(DEVICEID_TYPE deviceId, const wstring& name)
        : Base(deviceId, name),
          m_dropoutRate(0)
    {
        SetRandomSeed((unsigned long)CreateUniqId());
    }

    virtual void /*ComputationNode::*/ BackpropTo(const size_t inputIndex, const FrameRange& fr) override
    {
        Matrix<ElemType> sliceInput0Grad = InputRef(0).GradientFor(fr);
        Matrix<ElemType> sliceOutputGrad = GradientFor(fr);

        if (m_dropoutRate > 0)
            sliceInput0Grad.AddElementProductOf(sliceOutputGrad, DataFor(*m_maskOfDropout, fr));
        else
            sliceInput0Grad += sliceOutputGrad;
    }

    virtual bool OutputUsedInComputingInputNodesGradients() const override { return false; }
    virtual bool InputUsedInComputingInputNodesGradients(size_t /*childIndex*/) const override { return false; }

    virtual void UpdateFunctionMBSize() override
    {
        Base::UpdateFunctionMBSize();
        // resize temporaries to their proper size
        if (m_dropoutRate > 0)
            m_maskOfDropout->Resize(Input(0)->Value());
    }

    virtual void /*ComputationNode::*/ ForwardProp(const FrameRange& fr) override
    {
        Matrix<ElemType> sliceInput0Value = Input(0)->ValueFor(fr);
        Matrix<ElemType> sliceOutputValue = ValueFor(fr);

        if (Environment().IsInferring() || m_dropoutRate <= 0)
        {
            sliceOutputValue.SetValue(sliceInput0Value);
        }
        else
        {
            // determine drop-out mask for this minibatch
            auto sliceMask = DataFor(*m_maskOfDropout, fr);
            sliceMask.SetUniformRandomMask((ElemType)m_dropoutRate, (ElemType)(1.0 / (1.0 - m_dropoutRate)) /*pre-scaled*/, GetRNGHandle());
            // apply dropout mask
            sliceOutputValue.AssignElementProductOf(sliceMask, sliceInput0Value);
        }
    }

    virtual void /*ComputationNodeBase::*/ Validate(bool isFinalValidationPass) override
    {
        ValidateUnaryMap(isFinalValidationPass);
    }

    // special methods for this node type which ComputationNetwork knows about and calls to pass parameters
    void SetDropoutRate(const double val)
    {
        if (val < 0 || val >= 1)
            LogicError("DropoutRate must be >= 0 and < 1.");
        m_dropoutRate = val;
    }

    RNGHandle& GetRNGHandle()
    {
        return RngUser::GetRNGHandle(ValuePtr()->GetDeviceId());
    }

    virtual void CopyTo(ComputationNodeBasePtr nodeP, const std::wstring& newName, const CopyNodeFlags flags) const override
    {
        Base::CopyTo(nodeP, newName, flags);
        if (flags & CopyNodeFlags::copyNodeValue)
        {
            auto node = dynamic_pointer_cast<DropoutNode<ElemType>>(nodeP);
            node->m_dropoutRate = m_dropoutRate;
            node->SetRandomSeed(m_randomSeed);
            node->m_maskOfDropout = m_maskOfDropout;
        }
    }
    // request matrices needed to do node function value evaluation
    virtual void RequestMatricesBeforeForwardProp(MatrixPool& matrixPool)
    {
        Base::RequestMatricesBeforeForwardProp(matrixPool);
        RequestMatrixFromPool(m_maskOfDropout, matrixPool);
    }

    // release gradient and temp matrices that no longer needed after all the children's gradients are computed.
    virtual void ReleaseMatricesAfterBackprop(MatrixPool& matrixPool)
    {
        Base::ReleaseMatricesAfterBackprop(matrixPool);
        ReleaseMatrixToPool(m_maskOfDropout, matrixPool);
    }

    double GetDropoutRate() const { return m_dropoutRate; }

private:
    double m_dropoutRate;
    shared_ptr<Matrix<ElemType>> m_maskOfDropout;
};

template class DropoutNode<float>;
template class DropoutNode<double>;

// -----------------------------------------------------------------------
// BatchNormalizationNode (input, scale, bias, runMean, runVariance, runCount,
//                         spatial, normalizationTimeConstant = 0, blendTimeConstant = 0,
//                         epsilon = 0.00001,
//                         useCntkEngine = true, imageLayout = 'cudnn')
//
// Implements batch normalization technique as described in:
// Batch Normalization: Accelerating Deep Network Training by Reducing Internal Covariate Shift [S. Ioffe, C. Szegedy]
// http://arxiv.org/abs/1502.03167
// In short, it normalizes layer outputs for every minibatch for each output(feature) independently and applies affine transformation to preserve representation of the layer.
// That is, for layer input:
// 
// m = mean(input)
// var = variance(input)
// input_norm = (input - mean) / sqrt(epsilon + var)
// output = gamma * input_norm + beta
// 
// where gamma and beta are trainable parameters(represented as LearnableParameter).
// 
// * input is the input of the batch normalization node
// * scale is a LearnableParameter that stores scale vector (gamma term in the equation above).
// * bias is a LearnableParameter that stores bias vector (beta term). scale and bias must have the same dimensions which must be equal 
//      to the input dimensions in case of spatial = false or number of output convolution feature maps in case of spatial = true.
//      BUGBUG: Number of convolution feature maps are considered the last axis of the input.
//              More correct would be to infer that from broadcasting dimensions (spatial mode is broadcasting).
// * runMean is the running mean which is used during evaluation phase and might be used during training as well.
//      It is represented as a LearnableParameter with the same dimensions as scale and bias.
// * runVariance is the running variance which is used during evaluation phase and might be used during training as well.
//      It is represented as a LearnableParameter with the same dimensions as scale and bias.
// * runCount is the sample count needed for estimating runMean and runVariance. Pass a [1] tensor here.
// * spatial is a flag that specifies whether to compute mean / var for each feature in a minibatch independently or, in case of convolutional layers, per feature map.
//      TODO: This must be configured in a generic fashion where tensor axes are chosen along which parameters are tied.
// * normalizationTimeConstant is the time constant which is used to compute running average of mean and variance.
//      Value 0 (default) means there will be no exponential smoothing and running mean/variance will always have values computed for the last seen minibatch.
//      Value 1#INF (infinity) means running values are "frozen" (i.e., they will not be updated).
// * blendTimeConstant is the time constant which allows to specify how much of running mean / var should be "blended" into mean / var of the current minibatch.
//      Value 0 (default) means no blending will happen and only the current minibatch statistics will be used.
//      Value 1#INF (infinity) means only running mean / var will be used(this is used, for example, in evaluation phase).
// * epsilon is a conditioner constant used in computing inverse standard deviation
// * useCntkEngine is a Boolean flag that specifies which batch normalization implementation to use: CNTK or cuDNN-based.
// * imageLayout is the image layout. Only cudnn is supported at present.
// -----------------------------------------------------------------------
template <class ElemType>
class BatchNormalizationNode : public ComputationNodeNonLooping<ElemType>, public IFreezable,
    //public NumInputs<6>, // the run_count can be omitted in unshared settings, for backcompat
    public IdentityTransformerNodeOnOneInput<0>
{
    typedef ComputationNodeNonLooping<ElemType> Base; UsingComputationNodeMembersBoilerplate;
    static const std::wstring TypeName() { return L"BatchNormalization"; }

    // inputs
    static const size_t DATA      = 0;
    static const size_t SCALE     = 1;
    static const size_t BIAS      = 2;
    static const size_t RUN_MEAN  = 3;
    static const size_t RUN_VAR   = 4;
    static const size_t RUN_COUNT = 5; // note: no such parameter for legacy V1 models that do not share the count correctly
public:
    BatchNormalizationNode(DEVICEID_TYPE deviceId, const wstring& name, bool spatial = false,
                           double normalizationTimeConstant=0, double blendTimeConstant=0,
                           double epsilon = 0, bool useCntkEngine = true, ImageLayoutKind imageLayoutKind = ImageLayoutKind::CHW) :
                           //, size_t samplesSeen = 0) :
        Base(deviceId, name), m_spatial(spatial), m_normTimeConst(normalizationTimeConstant), m_blendTimeConst(blendTimeConstant),
        m_epsilon(epsilon), m_useCntkEngine(useCntkEngine), m_imageLayoutKind(imageLayoutKind),
        m_runCountUntied(0), //samplesSeen),  // TODO: remove this (Validate() will get it)
        m_convertRunningVariancePending(false),
        m_one(1, 1, deviceId)
    {
        m_one.SetValue((ElemType)1); // (constant value used for GPU-side update of runCount)
    }
    BatchNormalizationNode(const ScriptableObjects::IConfigRecordPtr configp) :
        BatchNormalizationNode(configp->Get(L"deviceId"), L"<placeholder>", configp->Get(L"spatial"),
                               configp->Get(L"normalizationTimeConstant"), configp->Get(L"blendTimeConstant"), 
                               configp->Get(L"epsilon"), configp->Get(L"useCntkEngine"),
                               ImageLayoutKindFrom(configp->Get(L"imageLayout")))
    {
        //AttachInputsFromConfig(configp, this->GetExpectedNumInputs());
        // To support legacy models, runCount is optional. Hence, we cannot use NumInputs<>, and must check ourselves in Validation.
        AttachInputsFromConfig(configp);
    }

    void Save(File& fstream) const override
    {
        Base::Save(fstream);

        fstream << m_spatial;
        fstream << m_normTimeConst;
        fstream << m_blendTimeConst;
        fstream << (int32_t)m_imageLayoutKind;
        RunCount();                   // cache m_runCountUntied, so that someone who inspects the file sees something meaningful (as an FYI)
        fstream << m_runCountUntied;  // this is really saved as a FYI and for optimizing 0-checks; the primaty storage for this value is in the shared Parameter
        fstream << m_epsilon;
        fstream << m_useCntkEngine;
    }

    void Load(File& fstream, size_t modelVersion) override
    {
        size_t mbCount = 0;
        Base::Load(fstream, modelVersion);

        if (modelVersion >= CNTK_MODEL_VERSION_6)
        {
            fstream >> m_spatial;
            fstream >> m_normTimeConst;
            fstream >> m_blendTimeConst;
            fstream >> m_imageLayoutKind;
            if (modelVersion >= CNTK_MODEL_VERSION_13)
                fstream >> m_runCountUntied;
            else
                fstream >> mbCount; // converted below
            fstream >> m_epsilon;
            fstream >> m_useCntkEngine;
        }
        else
        {
            // Use old versioning scheme for older models.

            // Read and check version.
            // REVIEW alexeyk: extract version checking so it can be re-used in other places.
            int32_t verWritten;
            int32_t verReadable;
            fstream >> verWritten >> verReadable;
    
            if (verReadable > verWritten)
                RuntimeError("Corrupt model file.");
            if (verWritten < m_version.VerWeCanReadBack())
                RuntimeError("Model is too old.");
            if (verReadable > m_version.VerWrittenCur())
                RuntimeError("Model is too new.");

            bool eval;
            fstream >> eval;
            UNUSED(eval);
            fstream >> m_spatial;
            if (verWritten >= 0x00010004)
                fstream >> m_normTimeConst;
            else
            {
                double expAvgFactor;
                fstream >> expAvgFactor;
                UNUSED(expAvgFactor); // Used in previous versions, replaced by m_normTimeConst.
            }
            if (verWritten >= 0x00010002)
            {
                fstream >> m_imageLayoutKind;
                fstream >> mbCount; // converted below
            }
            if (verWritten >= 0x00010003)
            {
                fstream >> m_epsilon;
                fstream >> m_useCntkEngine;
            }
        }

        if (modelVersion < CNTK_MODEL_VERSION_13)
        {
            // Prior to version 12, and prior to storing counts in a shared Parameter, minibatch count was stored instead of samples seen.
            // Approximate by assuming minibatch size 16, inform about that.
            m_runCountUntied = 16 * mbCount;
            fprintf(stderr,
                    "INFO: %ls: loading pre-CuDNNv5 model: approximated mini-batch count of %" PRIu64 " as %" PRIu64 " trained samples.\n"
                    "      Statistics in further training may be biased; consider re-training instead.\n",
                    NodeName().c_str(), mbCount, m_runCountUntied);

            // Prior to version 12, running inverse standard deviation was
            // stored in Input 4. Now variance is used. We (approximately)
            // convert it during validation later (and then clear the flag).
            m_convertRunningVariancePending = true;
        }
    }

    void CopyTo(ComputationNodeBasePtr nodeP, const std::wstring& newName, const CopyNodeFlags flags) const override
    {
        Base::CopyTo(nodeP, newName, flags);
        if (flags & CopyNodeFlags::copyNodeValue)
        {
            auto node = dynamic_pointer_cast<BatchNormalizationNode<ElemType>>(nodeP);
            assert(node != nullptr);

            node->m_spatial         = m_spatial;
            node->m_normTimeConst   = m_normTimeConst;
            node->m_blendTimeConst  = m_blendTimeConst;
            node->m_imageLayoutKind = m_imageLayoutKind;
            node->m_runCountUntied  = m_runCountUntied;
            node->m_epsilon         = m_epsilon;
            node->m_useCntkEngine   = m_useCntkEngine;
        }
    }

    //size_t GetSamplesSeen() const { return RunCount(); } // for V2 API interop
    // BUGBUG: There is no SetSamplesSeen(), and indeed the V2 API does not reinstall the #samples.
    //         For now, this causes a minor inefficiency in decoding, since it has to sync to GPU
    //         for every MB to check the shared count.
    // TODO: remove this altogether, now that we cache it internally from the shared node

private: // time-constant conversions

    // The case of parameter tying is tricky. The same set of BN parameters can be shared
    // across multiple instances in a network. This happens if the same BN object is applied
    // in multiple parts of the network. For example, a DSSM network that compares images,
    // where the same image-to-vec stack is applied to both a query image and a test image.
    // In this case, 0-th (count), 1-st (mean), and 2-nd (variance) order statistics are shared
    // across these instances.
    // We still keep a non-tied version of the count, for the special purposes of
    //  - knowing whether the shared accumulator can never be 0, to avoid a GPU sync point
    //  - replicating the behavior of an old version that did not tie the count at all (incorrect).
    bool HasTiedRunCount() const { return GetNumInputs() > RUN_COUNT; }
    void ResetRunCount()
    {
        if (HasTiedRunCount())
            Input(RUN_COUNT)->Value().SetValue(0);
        m_runCountUntied = 0;
    }
    void AggregateRunCount(size_t countToAdd)
    {
        if (HasTiedRunCount())
        {
            Input(RUN_COUNT)->Value().AddWithScaleOf(/*alpha=*/(ElemType)countToAdd, m_one); // this += countToAdd * (1)
            if (countToAdd != 0)
                m_runCountUntied = SIZE_MAX; // we only need this for 0 checks, this value says we don only know it's not 0
        }
        else
            m_runCountUntied += countToAdd;  // legacy case (non-shared): this is the count accumulator
    }
    size_t RunCount() const // const version of above; keep identical
    {
        if (HasTiedRunCount())
            m_runCountUntied = (size_t)Input(RUN_COUNT)->Value().Get00Element(); // if needed then cache it over
        return m_runCountUntied;
    }
    bool IsRunCount0() const { return m_runCountUntied == 0 && RunCount() == 0; } // tied count >= untied one, so we can ask the untied one first to avoid GPU sync

    // map time constants to exp avg factor
    // This is the factor for the current MB's estimate (1-factor is used for the previous value of the running stats).
    double ComputeExpAvgFactor() const
    {
        // in inference mode, only use long-term mean and do not update running estimates
        if (!Environment().IsTraining())
<<<<<<< HEAD
        {
            if (IsRunCount0())
                RuntimeError("%ls: inference mode is used, but nothing has been trained.", NodeName().c_str());
=======
>>>>>>> dd496e51
            return 0;                                        // (m_normTimeConst == infinity) no new contribution from current minibatch

        double numSamples = (double)GetMBLayout()->GetActualNumSamples();

        // m_normTimeConst < 0 is used to denote corpus-level statistics (without forgetting factor).
        // BUGBUG: Corpus aggregation in float is numerically instable. E.g. over a corpus of 36000 samples,
        //         the first few MBs are the same when sharing the same node twice at a split point vs.
        //         applying it right before the split. However, at the end, averages differ notably.
        //         Errs increase from 2.9% to 3.2%. For 36000 samples (~500 MBs), the last summation has 13 bits.
        //         In contrast, after 1000 samples, accuracy is identical; and marginally different after 5000.
        if (m_normTimeConst < 0)
            return numSamples / (numSamples + RunCount());

        // Initialization case: only use current minibatch.
        // BUGBUG: This gives the first MB an unduely high contribution.
        //         This now implements a low-pass filter over a sequence
        //         ...AAAAAAAAAABCDEFG... where A is the first MB, which is infinitely repeated.
        //         The error will taper off; the first MB will have reduced to 37% of the average after
        //         #samples = batchNormTimeConstant. So for our default of 5000, it likely matter little.
        if (IsRunCount0())
            return 1.0;

        // Convert to per-minibatch factor. The limit, positive infinity, means that running mean/var parameters are "frozen"
        // that is, do not require updates.
        // The code below special-cases two boundary cases, but those are just the limit cases of the main formula.
        if (!isfinite(m_normTimeConst))                      // infinite
            return 0;                                        // no new contribution from current minibatch (infinitely long memory)
        else if (m_normTimeConst > 0)                        // not zero
            return 1.0 - exp(-numSamples / m_normTimeConst); // interpolate expAvgFactor * MB stats + (1-expAvgFactor) * prev running stats
        else                                                 // zero
            return 1.0;                                      // don't use running stats at all
    }

    // map sample count to blend factor
    // This is the interpolation weight for the running statistics (the current MB statistics are weighted with 1-this).
    double ComputeBlendFactor() const
    {
        // in inference mode, only use long-term mean and do not update running estimates
        if (!Environment().IsTraining())
<<<<<<< HEAD
        {
            if (IsRunCount0())
                RuntimeError("%ls: inference mode is used, but nothing has been trained.", NodeName().c_str());
=======
>>>>>>> dd496e51
            return 1.0;                 // (m_blendTimeConst == infinity) estimate is taken 100% from the long-term running estimate

        // Initialization case: only use current minibatch.
        if (IsRunCount0())
            return 0;

        // convert to blend factor (= weight for running stats)
        // The code below special-cases two boundary cases, but those are just the limit cases of the main formula.
        double numSamples = (double)GetMBLayout()->GetActualNumSamples();
        if (!isfinite(m_blendTimeConst))                               // infinite weight for prior stats
            return 1.0;                                                // only use running statistics
        else if (m_blendTimeConst > 0)                                 // not zero
            return m_blendTimeConst / (m_blendTimeConst + numSamples); // interpolate blendFactor * running stats + (1-blendFactor) * MB stats
        else                                                           // zero
            return 0;                                                  // no weight for prior stats, only use MB stats
    }
public:

    virtual void /*ComputationNodeNonLooping::*/ ForwardPropNonLooping() override
    {
        if (m_convertRunningVariancePending)
            LogicError("%ls: Failed to convert running variance until forward prop", NodeName().c_str());
        FrameRange fr(Input(DATA)->GetMBLayout());

        Matrix<ElemType> sliceInputValue  = Input(DATA)->MaskedValueFor(fr);
        const Matrix<ElemType>& scale     = Input(SCALE)->Value();
        const Matrix<ElemType>& bias      = Input(BIAS)->Value();
        Matrix<ElemType>& runMean         = Input(RUN_MEAN)->Value();
        Matrix<ElemType>& runVariance     = Input(RUN_VAR)->Value();
        Matrix<ElemType> sliceOutputValue = ValueFor(fr);

        assert(scale.GetNumRows() == bias.GetNumRows());
        assert(scale.GetNumCols() == bias.GetNumCols());
        assert(runMean.GetNumRows() == scale.GetNumRows());
        assert(runMean.GetNumCols() == scale.GetNumCols());
        assert(runMean.GetNumRows() == runVariance.GetNumRows());
        assert(runMean.GetNumCols() == runVariance.GetNumCols());

        // determine the factors from the time constants
        double expAvgFactor = ComputeExpAvgFactor(); // weight for the new MB statistics in the running estimate. The previous value of the running statistics is kept with weight (1-this)
        double blendFactor  = ComputeBlendFactor();  // interpolation weight for the running statistics (the current MB statistics are weighted with 1-this)

        // In inference-only mode, m_savedMean and m_saveInvStdDev will not be
        // produced and BackpropToNonLooping() may not be called. In
        // non-inference (training) mode, saved statistics must be produced.
        bool inferenceOnly = !Environment().IsTraining();
        m_bnEng->Forward(/*in=*/ sliceInputValue, scale, bias,   // (in)
                         inferenceOnly, expAvgFactor, blendFactor,
                         runMean, runVariance,                   // (in/out) running estimates, updated from the current MB mean/variance
                         /*out=*/ sliceOutputValue,              // (out) batch-normalized output value
                         m_epsilon,
                         *m_savedMean, *m_savedInvStdDev);       // (out) actual interpolated mean/stddev values. Note: unused/empty for blendFactor==1 for CNTK engine

        // and update the denominator
        if (expAvgFactor != 0 || blendFactor != 1)
            AggregateRunCount(GetMBLayout()->GetActualNumSamples());
    }

    // Note: This function assumes that inputIndex=0 is called before the others.
    // BUGBUG: The node should not make assumptions in which order the inputs' derivates are computed. It currently assumes to start with 0.
    //         Further, if the input has no learnables (e.g. using BN instead of corpus mean/var norm), this will not be called for inputIndex=0 at all.
    //         And we can't just call it since we cannot overwrite the gradient. Needs some reorganization of the code, and/or a temp buffer.
    //         A simple solution could be to simply update the gradients for scale and bias outside if inputIndex=0 was not computed.
    //         I think the gradient is the same as ElementTimesNode() and PlusNode(), a few lines long.
    virtual void BackpropToNonLooping(size_t inputIndex) override
    {
        // Must be in training mode.
        if (!Environment().IsTraining())
            LogicError("%ls: BackpropToNonLooping() cannot be called in inference mode", NodeName().c_str());
        // In non-inference mode, the batch normalization engine must provide
        // saved statistics, m_savedMean and m_savedInvStdDev
        if (m_savedMean->IsEmpty())
            LogicError("%ls: m_savedMean cannot be empty", NodeName().c_str());
        if (m_savedInvStdDev->IsEmpty())
            LogicError("%ls: m_savedInvStdDev cannot be empty", NodeName().c_str());

        FrameRange fr(Input(DATA)->GetMBLayout());

        if (inputIndex == DATA) // derivative with respect to the input.
        {
            auto sliceOutputGrad          = MaskedGradientFor(fr);
            auto sliceInputValue          = Input(DATA)->ValueFor(fr);
            const Matrix<ElemType>& scale = Input(SCALE)->Value();
            const Matrix<ElemType>& bias  = Input(BIAS)->Value();

            auto sliceInputGrad = Input(DATA)->GradientFor(fr);
            m_dScale->Resize(scale); // gradients for scale and bias get stored here
            m_dBias->Resize(bias);

            double blendFactor = ComputeBlendFactor();  // interpolation weight for the running statistics (the current MB statistics are weighted with 1-this)

            // Compute all derivatives in one step. Save derivatives with respect to scale and bias in temp matrices.
            // TODO: Move this out. Follow the same pattern as the RNN node. But can't without requiring another buffer.
            m_bnEng->Backward(sliceInputValue, sliceOutputGrad, // (in)  input from below, gradient from above
                              sliceInputGrad,                   // (out) gradient for data input goes here  --TODO: Check if cudnn engine adds the gradient, or just overwrites (BUGBUG). CNTK engine is OK.
                              scale,                            // (in)  out of scale and bias, only scale is needed in gradient propagation
                              blendFactor,                      // (in)  smoothing weight for running stats (1=use only running stats)
                              *m_savedMean, *m_savedInvStdDev,  // (in)  saved mean/invstddev values used in ForwardProp()
                              *m_dScale, *m_dBias);             // (out) gradients for scale and bias
        }
        else if (inputIndex == SCALE) // derivative with respect to the scale, precomputed during input derivative computation
        {
            Input(SCALE)->Gradient() += *m_dScale;
        }
        else if (inputIndex == BIAS) // derivative with respect to the bias, precomputed during input derivative computation
        {
            Input(BIAS)->Gradient() += *m_dBias;
        }
        // No derivatives with respect to running mean and variance.
    }

    virtual bool OutputUsedInComputingInputNodesGradients() const override { return false; }

    void Validate(bool isFinalValidationPass) override
    {
        Base::Validate(isFinalValidationPass);

        if (GetNumInputs() != RUN_COUNT && GetNumInputs() != RUN_COUNT + 1)
            InvalidArgument("%ls %ls operation accepts %d inputs.", NodeName().c_str(), OperationName().c_str(), RUN_COUNT + 1);
        // (we won't report that it also accepts RUN_COUNT inputs, as this is the deprecated legacy case)

        InferMBLayoutFromInputsForStandardCase(isFinalValidationPass);

        SetDims(Input(DATA));

        const auto& inputLayout = Input(DATA)->GetSampleLayout();

        // running statistics inputs mus the learnable parameters
        for (size_t i = RUN_MEAN; i < GetNumInputs(); i++)
            if (!Base::Input(i)->Is<LearnableParameter<ElemType>>())
                InvalidArgument("%ls: Inputs [%d..%d] must be learnable parameters.", NodeDescription().c_str(), RUN_MEAN, (int)GetNumInputs());

        // infer dimensions of learnable parameters
        // BUGBUG: Parameter dimensions are totally wrong. E.g. a valid spatial bias for [15 x 15 x 32] is currently [32 x 1].
        //         The correct bias shape should be [1 x 1 x 32]. That can be specified but leads to different results for unknown reasons.
        //         Until this has been corrected, we need a workaround that infers the wrong dimensions.
#if 1   // Workaround for today's definition: Trigger on [0 x 1] and infer that 0 as the total # elements needed.
        for (size_t i = SCALE; i < RUN_COUNT; i++) // scale, bias, run_mean, and run_variance
        {
            auto paramLayout = Input(i)->GetSampleLayout();
            if (paramLayout.GetRank() == 2 && paramLayout[0] == 0 && paramLayout[1] == 1 && inputLayout.GetNumElements() > 0) // [0 x 1]
            {
                size_t total = m_spatial ? inputLayout.GetDims().back() : inputLayout.GetNumElements();
                Input(i)->ValidateInferInputDimsFrom(TensorShape(total, 1));
            }
        }
#else
        // These are here only inferred like for elementwise operations. We must check more.
        ValidateNaryZip(isFinalValidationPass, /*allowBroadcast=*/ true, GetNumInputs());
#endif

        if (isFinalValidationPass)
        {
            if (m_convertRunningVariancePending)
            {
                // Prior to CNTK CuDNN v5 support (and the CNTK engine of the same time), mean and inverse standard deviation
                // statistics were computed and stored. With CuDNN v5 (and the corresponding CNTK engine update), this was changed
                // to mean and variance.
                // To load an old model for further training or inference, Input(RUN_VAR) (which is inverse standard deviation) needs to
                // be converted to variance, via v = 1/(isd^2) + epsilon, where 'v' is variance and 'isd' is inverse standard
                // Since this is an approximation, we output a warning.
                fprintf(stderr, "WARNING: %ls: loading pre-CuDNNv5 model: approximately converting variance statistics format\n",
                        NodeName().c_str());
                Matrix<ElemType>& runInvStdDev = Input(RUN_VAR)->Value();
                runInvStdDev.AssignElementPowerOf(runInvStdDev, 2);
                runInvStdDev.ElementInverse();
                runInvStdDev += (float) m_epsilon;
                m_convertRunningVariancePending = false;
            }

            // check inputs
            for (size_t i = SCALE; i < RUN_COUNT; i++) // scale, bias, run_mean, and run_variance
            {
                if (Input(i)->HasMBLayout())
                    InvalidArgument("%ls: Input[%d] has a dynamic axis. BatchNormalization parameters cannot have that.", NodeDescription().c_str(), (int)i);
                auto paramLayout = Input(i)->GetSampleLayout();
                if (paramLayout != Input(SCALE)->GetSampleLayout())
                    InvalidArgument("%ls: Input[%d] has a layout different from Input[1]. All must be identical.", NodeDescription().c_str(), (int)i);
#if 0           // BUGBUG: For this to work, parameter shapes must be correct (cf. comment above on inference).
                if (paramLayout.GetRank() > inputLayout.GetRank())
                    InvalidArgument("%ls: Input[%d] has a tensor rank greated than the data input.", NodeDescription().c_str(), (int)i);
                for (size_t k = 0; k < paramLayout.size(); k++)
                    if (paramLayout[k] > inputLayout[k])
                        InvalidArgument("%ls: Data input cannot broadcast.", NodeDescription().c_str());
#endif
            }
            if (HasTiedRunCount()) // 0-th order statistics (count) (optional for backcompat with old code which didn't correctly share it)
            {
                // This must always be a [1] tensor. No inference allowed.
                size_t i = RUN_COUNT;
                if (Input(i)->HasMBLayout() || Input(i)->GetSampleLayout() != TensorShape(1))
                    InvalidArgument("%ls: Input[%d] must be a vector of 1 element without dynamic axis.", NodeDescription().c_str(), (int)i);
                RunCount(); // cache the shared value into the local cache, for 0 checks
            }
            if (m_spatial && m_imageLayoutKind != CHW)
            {
                InvalidArgument(
                    "%ls %ls currently supports only cuDNN (CHW) data layout. " 
                    "Please specify imageLayout=\"cudnn\" in BatchNormalization node in your NDL/BrainScript "
                    "and make sure your input data layout is CHW", NodeName().c_str(), OperationName().c_str());
            }
            double cudnnMinEps = 1e-5; // CUDNN_BN_MIN_EPSILON
            if (!m_useCntkEngine && m_epsilon < cudnnMinEps) 
                fprintf(stderr, "\nWARNING: cuDNN batch normalization requires epsilon >= %e. Epsilon will be reset to that value.\n", cudnnMinEps);

            if (m_blendTimeConst < 0)
                InvalidArgument("%ls %ls requires blend time constant to be >= 0.", NodeName().c_str(), OperationName().c_str());

            if (m_bnEng == nullptr)
            {
                auto shape = GetSampleLayout();
                m_bnEng = BatchNormEngine<ElemType>::Create(m_deviceId, shape, m_spatial, m_imageLayoutKind,
                                                            m_useCntkEngine ? BatchNormEngineKind::Cntk : BatchNormEngineKind::CuDnn);
            }
        }
    }

    void RequestMatricesBeforeForwardProp(MatrixPool& matrixPool) override
    {
        Base::RequestMatricesBeforeForwardProp(matrixPool);
        RequestMatrixFromPool(m_savedMean, matrixPool);
        RequestMatrixFromPool(m_savedInvStdDev, matrixPool);
    }

    void RequestMatricesBeforeBackprop(MatrixPool& matrixPool) override
    {
        Base::RequestMatricesBeforeBackprop(matrixPool);
        RequestMatrixFromPool(m_dScale, matrixPool);
        RequestMatrixFromPool(m_dBias, matrixPool);
    }

    void ReleaseMatricesAfterBackprop(MatrixPool& matrixPool) override
    {
        Base::ReleaseMatricesAfterBackprop(matrixPool);
        ReleaseMatrixToPool(m_savedMean, matrixPool);
        ReleaseMatrixToPool(m_savedInvStdDev, matrixPool);
        ReleaseMatrixToPool(m_dScale, matrixPool);
        ReleaseMatrixToPool(m_dBias, matrixPool);
    }

    void SetNormalizationTimeConstants(double normalizationTimeConstant, double prevNormalizationTimeConstant,
                                       double blendTimeConstant, double prevBlendTimeConstant)
    {
        // As this function is called from SGD solver (global), make sure we don't
        // override settings set in NDL when it's not necessary.
        if (normalizationTimeConstant != prevNormalizationTimeConstant)
            m_normTimeConst = normalizationTimeConstant;
        if (blendTimeConstant != prevBlendTimeConstant)
            m_blendTimeConst = blendTimeConstant;
    }

    // called from CloneFunction(..., parameters="constant")
    // Once called, this node is put into inference mode.
    virtual void FreezeParameters() override // from IFreezable
    {
        m_normTimeConst  = std::numeric_limits<double>::infinity();
        m_blendTimeConst = std::numeric_limits<double>::infinity();
    }

    // ResetStatisticsState() will set the batch normal statistics into initial state
    // used for re-statistics the mean and variance of BN.
    // In case of multiple BN nodes sharing statistics, this must be called on all.
    // Any other use is undefined behavior.
    void ResetStatisticsState()
    {
        ResetRunCount();
        m_normTimeConst = 0;
        m_blendTimeConst = 0;
    }
    // Turn off the L1 and L2 regularization
    void DisableRegInBatchNormalization()
    {
        let scaleNode = dynamic_pointer_cast<LearnableParameter<ElemType>>(Input(SCALE));
        let biasNode  = dynamic_pointer_cast<LearnableParameter<ElemType>>(Input(BIAS));
        scaleNode->SetRegMultiplier(0.f);
        biasNode->SetRegMultiplier(0.f);
    }
    double NormalizationTimeConstant() const { return m_normTimeConst; }
    double BlendTimeConstant() const { return m_blendTimeConst; }
    bool Spatial() const { return m_spatial; }
    double Epsilon() const { return m_epsilon; }
    bool UseCNTKEngine() const { return m_useCntkEngine; }

private:
    // Old versioning - do not use. Do not remove until we're sure there are no old models around.
    struct VersionInfo
    {
        //int32_t VerWrittenCur() const      { return 0x00010001; } // Initial
        //int32_t VerWrittenCur() const      { return 0x00010002; } // Added m_imageLayoutKind and m_mbCount
        //int32_t VerWrittenCur() const      { return 0x00010003; } // Added m_epsilon and m_useCntkEngine
        int32_t VerWrittenCur() const        { return 0x00010004; } // Added m_normTimeConst
        int32_t VerReadableCur() const       { return 0x00010004; }
        int32_t VerWeCanReadBack() const     { return 0x00010001; }
    };
    VersionInfo m_version;

private:
    // --- configuration parameters

    // Determines whether to use per-activation (used after non-convolutional layers like fully connected)
    // or spatial (used after convolutional layers).
    // TODO: This should not be a config option, but rather inferred from dimensions of the Parameters.
    bool m_spatial;

    // Time constant for estimating the running mean and variance.
    // This is the time constant of a low-pass filter.
    // If 0, running mean and variance just remember the last minibatch.
    // If infinity, running mean and variance are not updated, like in inference mode.
    double m_normTimeConst;

    // Equivalent sample count for blending running mean/var and current minibatch mean/var.
    // Roughly, this specifies how many samples "worth" is the running statistics,
    // relative to the current minibatch statistics.
    // If 0, only use the current MB statistics. If infinity, use only the running mean, like in inference mode.
    // The main idea is to estimate the mean/variance as a MAP estimate using the running mean/var as a prior.
    // This should make the method more robust to the case of very small minibatches,
    // and also provides a meaningful interpretation of inference mode, where only the prior is used.
    // Effectively, this ends up in a linear interpolation of running and minibatch statistics.
    // The idea is due to Frank Seide et al.
    // It should also work well in data parallelism scenario, as opposed to plain vanilla BN implementation
    // which would require aggregation of statistics from all nodes.
    // REVIEW alexeyk: if this works, document it properly in Wiki.
    double m_blendTimeConst;

    // Epsilon used to compute inverse standard deviation (m_savedInvStdDev).
    double m_epsilon;
    // Whether to use CNTK or cuDNN BN implementation.
    bool m_useCntkEngine;
    // Layout (e.g. CHW).
    ImageLayoutKind m_imageLayoutKind;

    // --- working variables

    // Cached samples seen count, and legacy cuont.
    // Models store the 0-th order stats in an Input like running mean and variance,
    // in order to do the correct accumulator tying.
    // We keep a local copy for two reasons:
    //  - legacy models use this instead of a shared parameter (which is incorrect w.r.t. tying)
    //  - 0 checks test this first, to avoid unnecessary GPU syncs
    //    We implement this rule: If this value is > 0 then the shared value cannot be 0;
    //                            and if the shared value is 0, then this value must be 0.
    //    This leverages that the count can only increase except when explicitly reset.
    // This value is not updated unless needed, so it may be out of date during most operation.
    // It will be updated at start (Validate()) and saving models, and any time the true value is needed.
    mutable size_t m_runCountUntied; // cached running sample count (mutable since it is a cache)
    Matrix<ElemType> m_one;  // constant [1x1] matrix that contains a 1 (used for updating the shared count)

    // Interpolated actual mean/inverse stddev values. Pre-computed on forward pass, also used in gradient computation.
    shared_ptr<Matrix<ElemType>> m_savedMean;
    shared_ptr<Matrix<ElemType>> m_savedInvStdDev;
    // Temp buffer for scale and bias derivatives. Only used in BackpropTo(), carrying info from first call to subsequent calls.
    // Not used for blendFactor=1 in CNTK engine.
    shared_ptr<Matrix<ElemType>> m_dScale;
    shared_ptr<Matrix<ElemType>> m_dBias;

    std::unique_ptr<BatchNormEngine<ElemType>> m_bnEng;

    bool m_convertRunningVariancePending;
};

template class BatchNormalizationNode<float>;
template class BatchNormalizationNode<double>;

}}}<|MERGE_RESOLUTION|>--- conflicted
+++ resolved
@@ -2225,6 +2225,7 @@
     static const std::wstring TypeName() { return L"BatchNormalization"; }
 
     // inputs
+    // TODO: Change all of these throughout the codebase to 'class enum'. Also change all places where we still use integer constants.
     static const size_t DATA      = 0;
     static const size_t SCALE     = 1;
     static const size_t BIAS      = 2;
@@ -2235,10 +2236,9 @@
     BatchNormalizationNode(DEVICEID_TYPE deviceId, const wstring& name, bool spatial = false,
                            double normalizationTimeConstant=0, double blendTimeConstant=0,
                            double epsilon = 0, bool useCntkEngine = true, ImageLayoutKind imageLayoutKind = ImageLayoutKind::CHW) :
-                           //, size_t samplesSeen = 0) :
         Base(deviceId, name), m_spatial(spatial), m_normTimeConst(normalizationTimeConstant), m_blendTimeConst(blendTimeConstant),
         m_epsilon(epsilon), m_useCntkEngine(useCntkEngine), m_imageLayoutKind(imageLayoutKind),
-        m_runCountUntied(0), //samplesSeen),  // TODO: remove this (Validate() will get it)
+        m_runCountUntied(0),
         m_convertRunningVariancePending(false),
         m_one(1, 1, deviceId)
     {
@@ -2264,7 +2264,7 @@
         fstream << m_blendTimeConst;
         fstream << (int32_t)m_imageLayoutKind;
         RunCount();                   // cache m_runCountUntied, so that someone who inspects the file sees something meaningful (as an FYI)
-        fstream << m_runCountUntied;  // this is really saved as a FYI and for optimizing 0-checks; the primaty storage for this value is in the shared Parameter
+        fstream << m_runCountUntied;  // this is really saved as a FYI and for optimizing 0-checks; the primary storage for this value is in the shared Parameter
         fstream << m_epsilon;
         fstream << m_useCntkEngine;
     }
@@ -2363,12 +2363,6 @@
         }
     }
 
-    //size_t GetSamplesSeen() const { return RunCount(); } // for V2 API interop
-    // BUGBUG: There is no SetSamplesSeen(), and indeed the V2 API does not reinstall the #samples.
-    //         For now, this causes a minor inefficiency in decoding, since it has to sync to GPU
-    //         for every MB to check the shared count.
-    // TODO: remove this altogether, now that we cache it internally from the shared node
-
 private: // time-constant conversions
 
     // The case of parameter tying is tricky. The same set of BN parameters can be shared
@@ -2393,7 +2387,7 @@
         {
             Input(RUN_COUNT)->Value().AddWithScaleOf(/*alpha=*/(ElemType)countToAdd, m_one); // this += countToAdd * (1)
             if (countToAdd != 0)
-                m_runCountUntied = SIZE_MAX; // we only need this for 0 checks, this value says we don only know it's not 0
+                m_runCountUntied = SIZE_MAX; // we only need this for 0 checks, this value says we only know it's not 0
         }
         else
             m_runCountUntied += countToAdd;  // legacy case (non-shared): this is the count accumulator
@@ -2412,13 +2406,11 @@
     {
         // in inference mode, only use long-term mean and do not update running estimates
         if (!Environment().IsTraining())
-<<<<<<< HEAD
         {
             if (IsRunCount0())
                 RuntimeError("%ls: inference mode is used, but nothing has been trained.", NodeName().c_str());
-=======
->>>>>>> dd496e51
             return 0;                                        // (m_normTimeConst == infinity) no new contribution from current minibatch
+        }
 
         double numSamples = (double)GetMBLayout()->GetActualNumSamples();
 
@@ -2457,13 +2449,11 @@
     {
         // in inference mode, only use long-term mean and do not update running estimates
         if (!Environment().IsTraining())
-<<<<<<< HEAD
         {
             if (IsRunCount0())
                 RuntimeError("%ls: inference mode is used, but nothing has been trained.", NodeName().c_str());
-=======
->>>>>>> dd496e51
             return 1.0;                 // (m_blendTimeConst == infinity) estimate is taken 100% from the long-term running estimate
+        }
 
         // Initialization case: only use current minibatch.
         if (IsRunCount0())
@@ -2590,10 +2580,11 @@
 
         const auto& inputLayout = Input(DATA)->GetSampleLayout();
 
-        // running statistics inputs mus the learnable parameters
+        // running statistics inputs must be learnable parameters, since we update them directly here
         for (size_t i = RUN_MEAN; i < GetNumInputs(); i++)
-            if (!Base::Input(i)->Is<LearnableParameter<ElemType>>())
-                InvalidArgument("%ls: Inputs [%d..%d] must be learnable parameters.", NodeDescription().c_str(), RUN_MEAN, (int)GetNumInputs());
+            //if (!Input(i)->Is<LearnableParameter<ElemType>>()) // somehow this does not compile on gcc (works on VS)
+            if (!dynamic_cast<LearnableParameter<ElemType>*>(Input(i).get()))
+                InvalidArgument("%ls: Inputs [%d..%d] must be learnable parameters.", NodeDescription().c_str(), (int)RUN_MEAN, (int)GetNumInputs());
 
         // infer dimensions of learnable parameters
         // BUGBUG: Parameter dimensions are totally wrong. E.g. a valid spatial bias for [15 x 15 x 32] is currently [32 x 1].
@@ -2796,7 +2787,7 @@
 
     // --- working variables
 
-    // Cached samples seen count, and legacy cuont.
+    // Cached samples seen count, and legacy count.
     // Models store the 0-th order stats in an Input like running mean and variance,
     // in order to do the correct accumulator tying.
     // We keep a local copy for two reasons:
