--- conflicted
+++ resolved
@@ -278,7 +278,7 @@
                                 break;
                             case ParameterCloningMethod::Freeze:
                                 if (cloneeInput.IsParameter())
-                                    clonedInput = Constant(Parameter(cloneeInput).Value(), cloneeInput.Name());
+                                clonedInput = Constant(Parameter(cloneeInput).Value(), cloneeInput.Name());
                                 else
                                     clonedInput = Constant(Constant(cloneeInput).Value(), cloneeInput.Name());
 
@@ -694,7 +694,7 @@
                 if (op == PrimitiveOpType::ClassificationError)
                     assert(inputs.size() >= 2);
                 else
-                    assert(inputs.size() == 2);
+                assert(inputs.size() == 2);
 
                 if ((inputs[0].Shape().Rank() > 2) || ((inputs[0].Shape().Rank() > 1) && (inputs[0].Shape()[1] != 1)))
                     InvalidArgument("The shape of input operands for the %S operation should have at most one axis", PrimitiveOpTypeName(op).c_str());
@@ -1028,14 +1028,14 @@
         {
             auto numSamples = functionConfig[PrimitiveFunction::AttributeNameNumSamples].Value<size_t>();
             auto allowDuplicates = functionConfig[PrimitiveFunction::AttributeNameAllowDuplicates].Value<bool>();
-            computationNodePtr = New<RandomSampleNode<ElementType>>(network->GetDeviceId(), functionName, numSamples, allowDuplicates);
+            computationNodePtr = New<RandomSampleNode<ElementType>>(network->GetDeviceId(), internalNodeName, numSamples, allowDuplicates);
             break;
         }
         case PrimitiveOpType::RandomSampleInclusionFrequency:
         {
             auto numSamples = functionConfig[PrimitiveFunction::AttributeNameNumSamples].Value<size_t>();
             auto allowDuplicates = functionConfig[PrimitiveFunction::AttributeNameAllowDuplicates].Value<bool>();
-            computationNodePtr = New<RandomSampleInclusionFrequencyNode<ElementType>>(network->GetDeviceId(), functionName, numSamples, allowDuplicates);
+            computationNodePtr = New<RandomSampleInclusionFrequencyNode<ElementType>>(network->GetDeviceId(), internalNodeName, numSamples, allowDuplicates);
             break;
         }
         case PrimitiveOpType::Dropout:
@@ -2210,7 +2210,6 @@
         return Internal::Gather(operand, flags, newDynamicAxes, name);
     }
 
-<<<<<<< HEAD
     FunctionPtr RandomSample(const Variable& operand, size_t numSamples, bool allowDuplicates, const std::wstring& name /*= L""*/)
     {
         auto additionalProperties = Dictionary();
@@ -2228,10 +2227,8 @@
 
         return UnaryOp(PrimitiveOpType::RandomSampleInclusionFrequency, operand, std::move(additionalProperties), name);
     }
-    FunctionPtr Dropout(const Variable& operand, double dropoutRate, const std::wstring& name /*= L""*/)
-=======
+
     FunctionPtr Dropout(const Variable& operand, double dropoutRate, const std::wstring& name)
->>>>>>> 38db9b0f
     {
         auto additionalProperties = Dictionary();
         additionalProperties[PrimitiveFunction::AttributeNameDropoutRate] = dropoutRate;
@@ -2338,9 +2335,9 @@
             InvalidArgument("ClassificationError: The topN argument must be > 0!");
 
         if (topN == 1)
-        {
+    {
             if (axis == Axis(0))
-                return Minus(Constant::Scalar(prediction.GetDataType(), 1.0), TransposeTimes(labels, Hardmax(prediction)), name);
+        return Minus(Constant::Scalar(prediction.GetDataType(), 1.0), TransposeTimes(labels, Hardmax(prediction)), name);
             else
             {
                 auto axMax = ReduceMax(prediction, axis);
