//
// Copyright (c) Microsoft. All rights reserved.
// Licensed under the MIT license. See LICENSE.md file in the project root for full license information.
//
// Matrix.cpp -- main CPP file that contains all Matrix functions exported by the CNTKMath.dll
//
#include "stdafx.h"
#include "Basics.h"
#include "Matrix.h"
#include "CPUMatrix.h"
#include "CPUSparseMatrix.h"
#include "GPUMatrix.h"
#include "GPUSparseMatrix.h"
#include "File.h"
#include <assert.h>
#include <math.h>
#include "GPUWatcher.h" // bring in this class as well so that it gets exported from this DLL
#include <memory>
#ifndef CPUONLY
#pragma comment(lib, "MathCUDA.lib") // built by CNTKMathCUDA project
#endif

#pragma warning(disable : 4127) // conditional expression is constant; "if (sizeof(ElemType)==sizeof(float))" triggers this
#pragma warning(disable : 4239) // nonstandard extension; triggered by this pattern: "auto& second = transposeB ? b.m_GPUMatrix->Transpose() : *b.m_GPUMatrix;"
#pragma warning(disable : 4702) // unreachable code; triggered for unknown reasons

#ifndef min
#define min(a, b) (((a) < (b)) ? (a) : (b))
#endif

// Helper to dispath matrix calls to the 4 underlying matrix libraries (CPU,GPU) x (DENSE,SPARSE)
// 'MatrixPointerToCheck' determines where the operation takes place.
// 'MatrixPointerToSetFlag' is the output. If not null and its location is BOTH, we collapse it to one.
#define DISPATCH_MATRIX_ON_FLAG(MatrixPointerToCheck, MatrixPointerToSetFlag, CPUDense, GPUDense, CPUSparse, GPUSparse) \
    {                                                                                                                   \
        CurrentDataLocation curLocation = (MatrixPointerToCheck)->GetCurrentMatrixLocation();                           \
        if (curLocation == CurrentDataLocation::GPU || curLocation == CurrentDataLocation::BOTH)                        \
        {                                                                                                               \
            if ((MatrixPointerToCheck)->GetMatrixType() != MatrixType::SPARSE)                                          \
            {                                                                                                           \
                GPUDense;                                                                                               \
                if (MatrixPointerToSetFlag != nullptr)                                                                  \
                    ((Matrix*) MatrixPointerToSetFlag)->SetDataLocation(CurrentDataLocation::GPU, MatrixType::DENSE);   \
            }                                                                                                           \
            else                                                                                                        \
            {                                                                                                           \
                GPUSparse;                                                                                              \
                if (MatrixPointerToSetFlag != nullptr)                                                                  \
                    ((Matrix*) MatrixPointerToSetFlag)->SetDataLocation(CurrentDataLocation::GPU, MatrixType::SPARSE);  \
            }                                                                                                           \
        }                                                                                                               \
        else if (curLocation == CurrentDataLocation::CPU)                                                               \
        {                                                                                                               \
            if ((MatrixPointerToCheck)->GetMatrixType() != MatrixType::SPARSE)                                          \
            {                                                                                                           \
                CPUDense;                                                                                               \
                if (MatrixPointerToSetFlag != nullptr)                                                                  \
                    ((Matrix*) MatrixPointerToSetFlag)->SetDataLocation(CurrentDataLocation::CPU, MatrixType::DENSE);   \
            }                                                                                                           \
            else                                                                                                        \
            {                                                                                                           \
                CPUSparse;                                                                                              \
                if (MatrixPointerToSetFlag != nullptr)                                                                  \
                    ((Matrix*) MatrixPointerToSetFlag)->SetDataLocation(CurrentDataLocation::CPU, MatrixType::SPARSE);  \
            }                                                                                                           \
        }                                                                                                               \
        else                                                                                                            \
        {                                                                                                               \
            RuntimeError("Matrices do not exist in either CPU or GPU.");                                                \
        }                                                                                                               \
    }

// version of dispatch macro that prefers the CPU if the 'MatrixPointerToCheck' location is BOTH
#define DISPATCH_MATRIX_ON_FLAG_USECPU_4BOTH(MatrixPointerToCheck, MatrixPointerToSetFlag, CPUDense, GPUDense, CPUSparse, GPUSparse) \
    {                                                                                                                                \
        CurrentDataLocation curLocation = (MatrixPointerToCheck)->GetCurrentMatrixLocation();                                        \
        if (curLocation == CurrentDataLocation::GPU)                                                                                 \
        {                                                                                                                            \
            if ((MatrixPointerToCheck)->GetMatrixType() != MatrixType::SPARSE)                                                       \
            {                                                                                                                        \
                GPUDense;                                                                                                            \
                if (MatrixPointerToSetFlag != nullptr)                                                                               \
                    ((Matrix*) MatrixPointerToSetFlag)->SetDataLocation(CurrentDataLocation::GPU, MatrixType::DENSE);                \
            }                                                                                                                        \
            else                                                                                                                     \
            {                                                                                                                        \
                GPUSparse;                                                                                                           \
                if (MatrixPointerToSetFlag != nullptr)                                                                               \
                    ((Matrix*) MatrixPointerToSetFlag)->SetDataLocation(CurrentDataLocation::GPU, MatrixType::SPARSE);               \
            }                                                                                                                        \
        }                                                                                                                            \
        else if (curLocation == CurrentDataLocation::CPU || curLocation == CurrentDataLocation::BOTH)                                \
        {                                                                                                                            \
            if ((MatrixPointerToCheck)->GetMatrixType() != MatrixType::SPARSE)                                                       \
            {                                                                                                                        \
                CPUDense;                                                                                                            \
                if (MatrixPointerToSetFlag != nullptr)                                                                               \
                    ((Matrix*) MatrixPointerToSetFlag)->SetDataLocation(CurrentDataLocation::CPU, MatrixType::DENSE);                \
            }                                                                                                                        \
            else                                                                                                                     \
            {                                                                                                                        \
                CPUSparse;                                                                                                           \
                if (MatrixPointerToSetFlag != nullptr)                                                                               \
                    ((Matrix*) MatrixPointerToSetFlag)->SetDataLocation(CurrentDataLocation::CPU, MatrixType::SPARSE);               \
            }                                                                                                                        \
        }                                                                                                                            \
        else                                                                                                                         \
        {                                                                                                                            \
            RuntimeError("Matrices do not exist in either CPU or GPU.");                                                             \
        }                                                                                                                            \
    }

// version of helper macro that executes both CPU and GPU macros if 'matrixPointer' location is BOTH
#define DISPATCH_MATRIX_ON_FLAG_USEBOTH_4BOTH(matrixPointer, CPUDense, GPUDense, CPUSparse, GPUSparse)  \
    {                                                                                                   \
        auto curLocation = (matrixPointer)->GetCurrentMatrixLocation();                                 \
        auto curMatrixType = (matrixPointer)->GetMatrixType();                                          \
        if (curLocation == CurrentDataLocation::NONE)                                                   \
            LogicError("Matrices do not exist in either CPU or GPU.");                                  \
        if (curMatrixType == MatrixType::UNDETERMINED)                                                  \
            LogicError("Matrices must be SPARSE or DENSE.");                                            \
        if (curLocation != CurrentDataLocation::CPU) /*GPU or BOTH*/                                    \
        {                                                                                               \
            if (curMatrixType == MatrixType::DENSE)                                                     \
            {                                                                                           \
                GPUDense;                                                                               \
            }                                                                                           \
            else                                                                                        \
            {                                                                                           \
                GPUSparse;                                                                              \
            }                                                                                           \
        }                                                                                               \
        if (curLocation != CurrentDataLocation::GPU) /*CPU or BOTH*/                                    \
        {                                                                                               \
            if (curMatrixType == MatrixType::DENSE)                                                     \
            {                                                                                           \
                CPUDense;                                                                               \
            }                                                                                           \
            else                                                                                        \
            {                                                                                           \
                CPUSparse;                                                                              \
            }                                                                                           \
        }                                                                                               \
    }

namespace Microsoft { namespace MSR { namespace CNTK {

MatrixBase::~MatrixBase() { }

#pragma region Constructors, destructors and other static matrix builders


// TODO: Reformat DISPATCH... macros to the following form:
//          DISPATCH..(p1, p2,
//            { Cpu code },
//            { GPU code },
//            ...

// Initialize all members over virgin memory.
//This function will only initialize default bland matrix. The actual matrices need to allocated
//after calling this function and flags need to set correctly by calling SetDataLocation.
// This clears out the entire object and brings it into destructable state.
// Note: Keep this in sync with member definition and ShallowCopyFrom().
template <class ElemType>
void Matrix<ElemType>::Init(DEVICEID_TYPE deviceId)
{
    m_baseMatrix      = nullptr;
    m_GPUMatrix       = nullptr;
    m_CPUMatrix       = nullptr;
    m_GPUSparseMatrix = nullptr;
    m_CPUSparseMatrix = nullptr;

    m_matrixType          = MatrixType::UNDETERMINED;
    m_currentDataLocation = CurrentDataLocation::NONE;

    m_preferredDeviceId = deviceId;
    m_numTimesDeviceChanged = 0;
    m_numTimesMatrixTypeChanged = 0;
    m_devicesTransferedTo[1]    = m_devicesTransferedTo[0] = CPUDEVICE - 1; // (some value that is different from any valid value)
}

// shallow-copy all members
template <class ElemType>
void Matrix<ElemType>::ShallowCopyFrom(const Matrix<ElemType>& other)
{
    m_baseMatrix                = other.m_baseMatrix;
    m_GPUMatrix                 = other.m_GPUMatrix;
    m_CPUMatrix                 = other.m_CPUMatrix;
    m_GPUSparseMatrix           = other.m_GPUSparseMatrix;
    m_CPUSparseMatrix           = other.m_CPUSparseMatrix;

    m_matrixType                = other.m_matrixType;
    m_currentDataLocation       = other.m_currentDataLocation;

    m_preferredDeviceId         = other.m_preferredDeviceId;
    m_numTimesDeviceChanged     = other.m_numTimesDeviceChanged;
    m_numTimesMatrixTypeChanged = other.m_numTimesMatrixTypeChanged;
    m_devicesTransferedTo[0]    = other.m_devicesTransferedTo[0]; // TODO: spelling
    m_devicesTransferedTo[1]    = other.m_devicesTransferedTo[1];
}

// Call this function after an update operation has created/set/updated the respective pointers.
//  - location: BOTH|CPU|GPU
//     - pass BOTH only if object will be read from; it is not allowed to write to both and then call this function.
//     - if CPU/GPU and current is BOTH, then object was written to
// What gets updated:
//  - m_currentDataLocation: from function argument
//  - m_matrixType:          from function argument unless UNDETERMINED in which case m_matrixType remains unmodified
//  - m_baseMatrix:          to one of current values of m_[GC]PU{Sparse,}Matrix
// This function is heavily overloaded in its responsibility.
//  - first-time initialization, e.g. of a ColumnSlice (NONE->!NONE)
//  - after creating a temp copy for reading
//  - collapse temp copies after writing to one of them
//  - setting matrixType if not set yet
template <class ElemType>
void Matrix<ElemType>::SetDataLocation(CurrentDataLocation location, MatrixType type) const
{
    assert(location == CurrentDataLocation::CPU || location == CurrentDataLocation::GPU || location == CurrentDataLocation::BOTH);

    // if the object used to live on BOTH, this will collapse it to 'location' (unless we actually wrote into BOTH)
    // In that case, we do a sanity check here that the object is a singleton view,
    // since otherwise the collapsing would go unnoticed by the other views.
    // The cases to cover:
    //  - everything is allowed on a singleton view
    //     - if the current state is BOTH:
    //       -> The result was written to 'location' so we should collapse it to there.
    //  - multiple views: much is forbidden since we cannot notify the other views on which one was written to
    //     - CPU <-> GPU: FORBIDDEN
    //     - BOTH -> CPU or GPU: current state is BOTH: location says which side was written to
    //       -> FORBIDDEN to write into
    //     - CPU or GPU -> BOTH: current state is CPU or GPU
    //       and a view onto it is put into BOTH state
    //       -> OK but inefficent to read, since this is likely happening over again; but we cannot put all views into BOTH state
    //     - BOTH -> BOTH:
    //        - read case: OK
    //        - write case: forbidden to call this function in this way
    //     - NONE -> !NONE: FORBIDDEN
    if (m_currentDataLocation != location &&                  // it is attempted to change location
        m_currentDataLocation != CurrentDataLocation::NONE && // from a valid object (NONE means we are a fresh object from ColumnSlice())
        location != CurrentDataLocation::BOTH)                // and we are changing it not into a temporary copy for reading
    {
        // we get here if we wrote into this object that was BOTH but is no longer, or if we move between CPU and GPU
        // Both is forbidden on shared views since we cannot inform other views of this change.
        // We will now check any *valid* pointer will now be checked for uniqueness. There may be mismatching left-over pointers kept around in case they should be revived.
        if (m_matrixType == MatrixType::DENSE) // note: this checks the current type, not the new one passed in. Asssumption: this tells us which pointers are valid.
        {
            assert(m_currentDataLocation == CurrentDataLocation::GPU || m_CPUMatrix);
            assert(m_currentDataLocation == CurrentDataLocation::CPU || m_GPUMatrix);
            if (m_currentDataLocation != CurrentDataLocation::GPU) ((BaseMatrix<ElemType>*)m_CPUMatrix.get())->VerifyMigratable("SetDataLocation [CPUMatrix]");
            if (m_currentDataLocation != CurrentDataLocation::CPU) ((BaseMatrix<ElemType>*)m_GPUMatrix.get())->VerifyMigratable("SetDataLocation [GPUMatrix]");
        }
        else if (m_matrixType == MatrixType::SPARSE)
        {
            assert(m_currentDataLocation == CurrentDataLocation::GPU || m_CPUSparseMatrix);
            assert(m_currentDataLocation == CurrentDataLocation::CPU || m_GPUSparseMatrix);
            if (m_currentDataLocation != CurrentDataLocation::GPU) ((BaseMatrix<ElemType>*)m_CPUSparseMatrix.get())->VerifyMigratable("SetDataLocation [CPUSparseMatrix]");
            if (m_currentDataLocation != CurrentDataLocation::CPU) ((BaseMatrix<ElemType>*)m_GPUSparseMatrix.get())->VerifyMigratable("SetDataLocation [GPUSparseMatrix]");
        }
        // TODO: Why do we need these typecasts? (without it will fail with "cannot access private member declared in class 'Microsoft::MSR::CNTK::CPUMatrix<float>'")

        if (m_baseMatrix && !OwnBuffer()) // same arguments for externally owned matrices: Can read a temp but not write.
            LogicError("SetDataLocation: A non-owning object cannot be written to in BOTH state.");
    }
    // passed validation: we can now update the state

    m_currentDataLocation = location;

    // update the matrix type if passed in
    if (type != MatrixType::UNDETERMINED)
        m_matrixType = type;

    // set m_baseMatrix (if location is unchanged, this will not change the pointer)
    // Note: m_currentDataLocation may also be CurrentDataLocation::BOTH, in which case the base matrix will be GPU.
    if (m_matrixType == MatrixType::DENSE)
        m_baseMatrix = ((m_currentDataLocation == CurrentDataLocation::CPU) ? dynamic_pointer_cast<BaseMatrix<ElemType>>(m_CPUMatrix) : dynamic_pointer_cast<BaseMatrix<ElemType>>(m_GPUMatrix));
    else if (m_matrixType == MatrixType::SPARSE)
        m_baseMatrix = ((m_currentDataLocation == CurrentDataLocation::CPU) ? dynamic_pointer_cast<BaseMatrix<ElemType>>(m_CPUSparseMatrix) : dynamic_pointer_cast<BaseMatrix<ElemType>>(m_GPUSparseMatrix));
    // Note: Typecasts are necessary since C++ cannot figure out the common base type (probably due to shared_ptr).
    // sanity check
    if (!m_baseMatrix && m_matrixType != MatrixType::UNDETERMINED)
        LogicError("SetDataLocation: New m_baseMatrix must not be NULL.");
}

//this is a private constructor only used internally to initialize a blank matrix
template <class ElemType>
Matrix<ElemType>::Matrix(const MatrixFlags matrixFlags, const MatrixType matrixType, const MatrixFormat matrixFormat, DEVICEID_TYPE deviceID)
{
    Init(deviceID);

    if (!(matrixFlags & matrixFlagDontOwnBuffer))
        SwitchToMatrixType(matrixType, matrixFormat, false);
}

//this is a private constructor only used internally to initialize a blank matrix
template <class ElemType>
Matrix<ElemType>::Matrix(const MatrixFlags matrixFlags, const MatrixType matrixType, DEVICEID_TYPE deviceID)
{
    Init(deviceID);

    if (!(matrixFlags & matrixFlagDontOwnBuffer))
        SwitchToMatrixType(matrixType, matrixType == MatrixType::DENSE ? MatrixFormat::matrixFormatDense : MatrixFormat::matrixFormatSparseCSC, false);
}

//this is a private constructor only used internally to initialize a blank matrix
template <class ElemType>
Matrix<ElemType>::Matrix(const MatrixFlags matrixFlags, DEVICEID_TYPE deviceID)
{
    Init(deviceID);

    if (!(matrixFlags & matrixFlagDontOwnBuffer))
        SwitchToMatrixType(MatrixType::DENSE, MatrixFormat::matrixFormatDense, false);
}

template <class ElemType>
Matrix<ElemType>::Matrix(DEVICEID_TYPE deviceID)
{
    Init(deviceID);

    SwitchToMatrixType(MatrixType::DENSE, MatrixFormat::matrixFormatDense, false);
}

// constructor for Matrix class to wrap an externally managed BaseMatrix, indicated by the use of shared_ptr.
//    The appropriate destructor should be passed in by the caller.
// baseMatrix - base matrix for this element
// pArray - pointer to current data array, will replace existing pointer in baseMatrix if != NULL
// deviceId - deviceId where the pArray exists
#if 0
template <class ElemType>
Matrix<ElemType>::Matrix(shared_ptr<BaseMatrix<ElemType>> baseMatrix, ElemType* pArray, DEVICEID_TYPE deviceId) // constructor for setting Matrix from a base matrix
{
    Init(deviceId);

    if (baseMatrix->GetFormat() & matrixFormatSparse)
    {
        if (m_preferredDeviceId == CPUDEVICE)
        {
            m_CPUSparseMatrix = DownCast<CPUSparseMatrix<ElemType>>(baseMatrix);
            SetDataLocation(CPU, SPARSE);
        }
        else
        {
            m_GPUSparseMatrix = DownCast<GPUSparseMatrix<ElemType>>(baseMatrix);
            SetDataLocation(GPU, SPARSE);
        }
    }
    else
    {
        if (m_preferredDeviceId == CPUDEVICE)
        {
            m_CPUMatrix = DownCast<CPUMatrix<ElemType>>(baseMatrix);
            SetDataLocation(CPU, DENSE);
        }
        else
        {
            m_GPUMatrix = DownCast<GPUMatrix<ElemType>>(baseMatrix);
            SetDataLocation(GPU, DENSE);
        }
    }
    m_baseMatrix = baseMatrix;
    m_baseMatrix->SetBuffer(pArray,0);
}
#endif

template <class ElemType>
Matrix<ElemType>::Matrix(const size_t numRows, const size_t numCols, DEVICEID_TYPE deviceId, const MatrixType matrixType, const MatrixFormat matrixFormat)
{
    Init(deviceId);

    if (matrixType == MatrixType::SPARSE)
    {
        if (m_preferredDeviceId == CPUDEVICE)
        {
            m_CPUSparseMatrix = make_shared<CPUSparseMatrix<ElemType>>(matrixFormat, numRows, numCols, 0);
            SetDataLocation(CPU, SPARSE);
        }
        else
        {
            m_GPUSparseMatrix = make_shared<GPUSparseMatrix<ElemType>>(numRows, numCols, 0, m_preferredDeviceId, matrixFormat);
            SetDataLocation(GPU, SPARSE);
        }
    }
    else
    {
        if (matrixFormat != matrixFormatDense)
        {
            NOT_IMPLEMENTED;
        }

        if (m_preferredDeviceId == CPUDEVICE)
        {
            m_CPUMatrix = make_shared<CPUMatrix<ElemType>>(numRows, numCols);
            SetDataLocation(CPU, DENSE);
        }
        else
        {
            m_GPUMatrix = make_shared<GPUMatrix<ElemType>>(numRows, numCols, m_preferredDeviceId);
            SetDataLocation(GPU, DENSE);
        }

        SetValue(0);
    }
}

template <class ElemType>
Matrix<ElemType>::Matrix(const size_t numRows, const size_t numCols, ElemType* pArray, DEVICEID_TYPE deviceId, const size_t matrixFlags, const size_t nnz)
{
    Init(deviceId);

    if (m_preferredDeviceId == CPUDEVICE)
    {
        if (matrixFlags & matrixFormatSparse)
        {
            // WARNING: matrixFlag is not passed in and externally managed array cannot be passed in
            m_CPUSparseMatrix = make_shared<CPUSparseMatrix<ElemType>>(matrixFormatSparseCSC, numRows, numCols, nnz);
            SetDataLocation(CPU, SPARSE);
        }
        else
        {
            m_CPUMatrix = make_shared<CPUMatrix<ElemType>>(numRows, numCols, pArray, matrixFlags);
            SetDataLocation(CPU, DENSE);
        }
    }
    else
    {
        if (matrixFlags & matrixFormatSparse)
        {
            // m_GPUSparseMatrix = new GPUSparseMatrix<ElemType>(numRows,numCols,nnz, pArray,matrixFlags,m_preferredDeviceId);
            m_GPUSparseMatrix = make_shared<GPUSparseMatrix<ElemType>>(m_preferredDeviceId, MatrixFormat(matrixFlags & MatrixFormat::matrixFormatMask));
            m_GPUSparseMatrix->RequireSizeAndAllocate(numRows, numCols, nnz, true, false);
            SetDataLocation(GPU, SPARSE);
        }
        else
        {
            m_GPUMatrix = make_shared<GPUMatrix<ElemType>>(numRows, numCols, m_preferredDeviceId, pArray, matrixFlags);
            SetDataLocation(GPU, DENSE);
        }
    }

	// Why is this here??
    /*
    if (matrixFlagDontOwnBuffer & matrixFlags)
        m_baseMatrix->SetOwnBuffer(false);
		*/
}

//copy constructor, deep copy
template <class ElemType>
Matrix<ElemType> Matrix<ElemType>::DeepClone() const
{
    return Matrix<ElemType>(*this, GetDeviceId());
}

template <class ElemType>
Matrix<ElemType>::Matrix(const Matrix<ElemType>& deepCopyFrom, DEVICEID_TYPE deviceId)
{
    int origCopyFromDeviceId = deepCopyFrom.GetDeviceId();

    Init(deviceId); // will set m_preferredDeviceId

    deepCopyFrom._transferToDevice(m_preferredDeviceId, true);

    DISPATCH_MATRIX_ON_FLAG(&deepCopyFrom,
                            this,
                            m_CPUMatrix = make_shared<CPUMatrix<ElemType>>(*(deepCopyFrom.m_CPUMatrix)),
                            m_GPUMatrix = make_shared<GPUMatrix<ElemType>>(*(deepCopyFrom.m_GPUMatrix)),
                            m_CPUSparseMatrix = make_shared<CPUSparseMatrix<ElemType>>(*(deepCopyFrom.m_CPUSparseMatrix)),
                            m_GPUSparseMatrix = make_shared<GPUSparseMatrix<ElemType>>(*(deepCopyFrom.m_GPUSparseMatrix)));

    // should we move back?
    deepCopyFrom._transferToDevice(origCopyFromDeviceId, true);

    m_preferredDeviceId = deepCopyFrom.m_preferredDeviceId;
}


//move constructor, shallow copy
template <class ElemType>
Matrix<ElemType>::Matrix(Matrix<ElemType>&& moveFrom)
{
    Init((DEVICEID_TYPE) moveFrom.GetDeviceId());

#if 1
    operator=(move(moveFrom));
#else
    DISPATCH_MATRIX_ON_FLAG(&moveFrom,
                            this,
                            m_CPUMatrix = new CPUMatrix<ElemType>(static_cast<CPUMatrix<ElemType>&&>(*(moveFrom.m_CPUMatrix))),
                            m_GPUMatrix = new GPUMatrix<ElemType>(static_cast<GPUMatrix<ElemType>&&>(*(moveFrom.m_GPUMatrix))),
                            m_CPUSparseMatrix = new CPUSparseMatrix<ElemType>(static_cast<CPUSparseMatrix<ElemType>&&>(*(moveFrom.m_CPUSparseMatrix))),
                            m_GPUSparseMatrix = new GPUSparseMatrix<ElemType>(static_cast<GPUSparseMatrix<ElemType>&&>(*(moveFrom.m_GPUSparseMatrix))));

    m_preferredDeviceId = moveFrom.m_preferredDeviceId;
#endif
}

//move assignment operator, shallow copy
template <class ElemType>
Matrix<ElemType>& Matrix<ElemType>::operator=(Matrix<ElemType>&& moveFrom)
{
    if (this == &moveFrom)
        LogicError("Matrix: Move assignment into itself is forbidden.");
#if 1
    // shallow-copy all members
    ShallowCopyFrom(moveFrom);
    // virgin-init the source
    moveFrom.Init(CPUDEVICE);
#else
    m_preferredDeviceId = moveFrom.m_preferredDeviceId;

    DISPATCH_MATRIX_ON_FLAG(&moveFrom,
                            this,
                            if (m_CPUMatrix != nullptr) m_CPUMatrix->operator=(static_cast<CPUMatrix<ElemType>&&>(*(moveFrom.m_CPUMatrix)));
                            else m_CPUMatrix = new CPUMatrix<ElemType>(static_cast<CPUMatrix<ElemType>&&>(*(moveFrom.m_CPUMatrix))),

                            if (m_GPUMatrix != nullptr) m_GPUMatrix->operator=(static_cast<GPUMatrix<ElemType>&&>(*(moveFrom.m_GPUMatrix)));
                            else m_GPUMatrix = new GPUMatrix<ElemType>(static_cast<GPUMatrix<ElemType>&&>(*(moveFrom.m_GPUMatrix))),

                            if (m_CPUSparseMatrix != nullptr) m_CPUSparseMatrix->operator=(static_cast<CPUSparseMatrix<ElemType>&&>(*(moveFrom.m_CPUSparseMatrix)));
                            else m_CPUSparseMatrix = new CPUSparseMatrix<ElemType>(static_cast<CPUSparseMatrix<ElemType>&&>(*(moveFrom.m_CPUSparseMatrix))),

                            if (m_GPUSparseMatrix != nullptr) m_GPUSparseMatrix->operator=(static_cast<GPUSparseMatrix<ElemType>&&>(*(moveFrom.m_GPUSparseMatrix)));
                            else m_GPUSparseMatrix = new GPUSparseMatrix<ElemType>(static_cast<GPUSparseMatrix<ElemType>&&>(*(moveFrom.m_GPUSparseMatrix))));

#endif
    return *this;
}

template <class ElemType>
void Matrix<ElemType>::ReleaseMemory()
{
    m_CPUMatrix       = nullptr;
    m_GPUMatrix       = nullptr;
    m_GPUSparseMatrix = nullptr;
    m_CPUSparseMatrix = nullptr;

    m_matrixType = MatrixType::UNDETERMINED;
    m_currentDataLocation = CurrentDataLocation::NONE;
}

template <class ElemType>
Matrix<ElemType>::~Matrix(void)
{
    ReleaseMemory();
}

template <class ElemType>
Matrix<ElemType> Matrix<ElemType>::Ones(const size_t rows, const size_t cols, DEVICEID_TYPE deviceId)
{
    Matrix<ElemType> c(rows, cols, deviceId); // will initialize to 0
    c.SetValue(1);
    return c;
}

template <class ElemType>
Matrix<ElemType> Matrix<ElemType>::Zeros(const size_t rows, const size_t cols, DEVICEID_TYPE deviceId)
{
    Matrix<ElemType> c(rows, cols, deviceId); // will initialize to 0
    c.SetValue(0);
    return c;
}

template <class ElemType>
Matrix<ElemType> Matrix<ElemType>::Eye(const size_t rows, DEVICEID_TYPE deviceId)
{
    Matrix<ElemType> c(rows, rows, deviceId); // will initialize to 0
    c.SetDiagonalValue(1);
    return c;
}

template <class ElemType>
Matrix<ElemType> Matrix<ElemType>::RandomUniform(const size_t rows, const size_t cols, DEVICEID_TYPE deviceId, const ElemType low, const ElemType high, unsigned long seed)
{
    Matrix<ElemType> c(rows, cols, deviceId); // will initialize to 0
    c.SetUniformRandomValue(low, high, seed);
    return c;
}

template <class ElemType>
Matrix<ElemType> Matrix<ElemType>::RandomGaussian(const size_t rows, const size_t cols, DEVICEID_TYPE deviceId, const ElemType mean, const ElemType sigma, unsigned long seed)
{
    Matrix<ElemType> c(rows, cols, deviceId); // will initialize to 0
    c.SetGaussianRandomValue(mean, sigma, seed);
    return c;
}

template <class ElemType>
void Matrix<ElemType>::SetDevice(DEVICEID_TYPE deviceId)
{
    if (deviceId >= 0)
        GPUMatrix<ElemType>::SetDevice(deviceId);
}

template <class ElemType>
void Matrix<ElemType>::Read(File& stream)
{
    Matrix<ElemType>& M = *this;
    char type;
    stream >> type;
    if (type == 'd')
    {
        if (M.GetDeviceId() < 0)
        {
            if (!M.m_CPUMatrix)
                M.m_CPUMatrix = make_shared<CPUMatrix<ElemType>>();
            stream >> (*M.m_CPUMatrix);
            M.SetDataLocation(CPU, DENSE);
        }
        else
        {
            if (!M.m_GPUMatrix)
                M.m_GPUMatrix = make_shared<GPUMatrix<ElemType>>(M.GetDeviceId());
            stream >> (*M.m_GPUMatrix);
            M.SetDataLocation(GPU, DENSE);
        }
    }
    else if (type == 's')
    {
        if (M.GetDeviceId() < 0)
        {
            NOT_IMPLEMENTED; // You might want to tranfer your matrix to GPU
        }
        else
        {
            if (M.m_GPUSparseMatrix == NULL)
                M.m_GPUSparseMatrix = make_shared<GPUSparseMatrix<ElemType>>(M.GetDeviceId());
            stream >> (*M.m_GPUSparseMatrix);
            M.SetDataLocation(GPU, SPARSE);
        }
    }
    else
        LogicError("Read: Input file corrupt (invalid matrix type field 0x%02d, should be 'f' or 'd').", type);
}

template <class ElemType>
void Matrix<ElemType>::Write(File& stream) const
{
    const Matrix<ElemType>& M = *this;
    if (M.GetMatrixType() == MatrixType::DENSE)
    {
        stream << 'd';
        if (M.GetDeviceId() < 0)
            stream << (*M.m_CPUMatrix);
        else
            stream << (*M.m_GPUMatrix);
    }
    else
    {
        stream << 's';
        if (M.GetDeviceId() < 0)
            NOT_IMPLEMENTED // stream<<(*M.m_CPUMatrix);
                else stream
                << (*M.m_GPUSparseMatrix);
    }
}

#pragma endregion Constructors, destructors and other static matrix builders

#pragma region Basic Operators

template <class ElemType>
size_t Matrix<ElemType>::BufferSize() const
{
    DISPATCH_MATRIX_ON_FLAG(this,
                            nullptr,
                            return m_baseMatrix->GetSizeAllocated() * sizeof(ElemType),
                            return m_baseMatrix->GetSizeAllocated() * sizeof(ElemType),
                            return m_CPUSparseMatrix->BufferSize(),
                            return m_GPUSparseMatrix->BufferSizeAllocated());
}

// BUGBUG: This is ugly code. The outside world should not have access to the raw data pointers.
// if this is to be used, then at least it should also return a number of bytes as well.
template <class ElemType>
ElemType* Matrix<ElemType>::Data() const
{
    DISPATCH_MATRIX_ON_FLAG(this,
                            nullptr,
                            return m_CPUMatrix->Data(),
                            return m_GPUMatrix->Data(),
                            return m_CPUSparseMatrix->Data(),
                            return m_GPUSparseMatrix->Data());
}

template <class ElemType>
ElemType* Matrix<ElemType>::CopyToArray() const
{
    DISPATCH_MATRIX_ON_FLAG(this,
                            nullptr,
                            return m_CPUMatrix->CopyToArray(),
                            return m_GPUMatrix->CopyToArray(),
                            NOT_IMPLEMENTED,
                            NOT_IMPLEMENTED);
}

//memory will be allocated by the callee if not enough but need to be deleted by the caller after it's done
//return number of elements copied
template <class ElemType>
size_t Matrix<ElemType>::CopyToArray(ElemType*& arrayCopyTo, size_t& currentArraySize) const
{
    DISPATCH_MATRIX_ON_FLAG(this,
                            nullptr,
                            return m_CPUMatrix->CopyToArray(arrayCopyTo, currentArraySize),
                            return m_GPUMatrix->CopyToArray(arrayCopyTo, currentArraySize),
                            NOT_IMPLEMENTED,
                            NOT_IMPLEMENTED);
}

template <class ElemType>
void Matrix<ElemType>::CopySection(size_t numRows, size_t numCols, ElemType* dst, size_t colStride) const
{
    DISPATCH_MATRIX_ON_FLAG(this,
                            nullptr,
                            m_CPUMatrix->CopySection(numRows, numCols, dst, colStride),
                            m_GPUMatrix->CopySection(numRows, numCols, dst, colStride),
                            NOT_IMPLEMENTED,
                            NOT_IMPLEMENTED);
}

// BUGBUG: Some code checks before calling here whether one of the dimensions is 0.
//         This function must handle that case properly, that is, preserving the non-zero dimension.
template <class ElemType>
Matrix<ElemType> Matrix<ElemType>::ColumnSlice(size_t startColumn, size_t numCols) const
{
    int devId = GetDeviceId();

    Matrix<ElemType> slice(matrixFlagDontOwnBuffer, (DEVICEID_TYPE) devId); // this already creates pointers

    slice.m_preferredDeviceId = m_preferredDeviceId;

    // create slices for the underlying object
    // Note: In case of data location == BOTH, this creates two objects just like in the source.
    if (GetMatrixType() == MatrixType::DENSE)
    {
        if (GetCurrentMatrixLocation() == CPU || GetCurrentMatrixLocation() == BOTH)
        {
            if (slice.m_CPUMatrix)
                slice.m_CPUMatrix->operator=(static_cast<CPUMatrix<ElemType>&&>(m_CPUMatrix->ColumnSlice(startColumn, numCols)));
            else
                slice.m_CPUMatrix = make_shared<CPUMatrix<ElemType>>(static_cast<CPUMatrix<ElemType>&&>(m_CPUMatrix->ColumnSlice(startColumn, numCols)));
        }
        if (GetCurrentMatrixLocation() == GPU || GetCurrentMatrixLocation() == BOTH)
        {
            if (slice.m_GPUMatrix)
                slice.m_GPUMatrix->operator=(static_cast<GPUMatrix<ElemType>&&>(m_GPUMatrix->ColumnSlice(startColumn, numCols)));
            else
                slice.m_GPUMatrix = make_shared<GPUMatrix<ElemType>>(static_cast<GPUMatrix<ElemType>&&>(m_GPUMatrix->ColumnSlice(startColumn, numCols)));
        }
    }
    else if (GetMatrixType() == MatrixType::SPARSE)
    {
        if (GetCurrentMatrixLocation() == CPU || GetCurrentMatrixLocation() == BOTH)
        {
            if (slice.m_CPUSparseMatrix)
                slice.m_CPUSparseMatrix->operator=(static_cast<CPUSparseMatrix<ElemType>&&>(m_CPUSparseMatrix->ColumnSlice(startColumn, numCols)));
            else
                slice.m_CPUSparseMatrix = make_shared<CPUSparseMatrix<ElemType>>(static_cast<CPUSparseMatrix<ElemType>&&>(m_CPUSparseMatrix->ColumnSlice(startColumn, numCols)));
        }
        if (GetCurrentMatrixLocation() == GPU || GetCurrentMatrixLocation() == BOTH)
        {
            if (slice.m_GPUSparseMatrix)
                slice.m_GPUSparseMatrix->operator=(static_cast<GPUSparseMatrix<ElemType>&&>(m_GPUSparseMatrix->ColumnSlice(startColumn, numCols)));
            else
                slice.m_GPUSparseMatrix = make_shared<GPUSparseMatrix<ElemType>>(static_cast<GPUSparseMatrix<ElemType>&&>(m_GPUSparseMatrix->ColumnSlice(startColumn, numCols)));
        }
    }
    else
        LogicError("Undetermined matrix type");

    // update the slice's m_currentDataLocation, m_matrixType, and m_baseMatrix
    // This will work for CPU, GPU, and BOTH.
    slice.SetDataLocation(GetCurrentMatrixLocation(), GetMatrixType());

    return slice;
}

template <class ElemType>
Matrix<ElemType>& Matrix<ElemType>::AssignColumnSlice(const Matrix<ElemType>& fromMatrix, size_t startColumn, size_t numCols)
{
    ReleaseMemory();
    m_preferredDeviceId = fromMatrix.m_preferredDeviceId;

    DISPATCH_MATRIX_ON_FLAG(&fromMatrix,
                            this,
                            if (m_CPUMatrix) m_CPUMatrix->AssignColumnSlice(*fromMatrix.m_CPUMatrix, startColumn, numCols);
                            else m_CPUMatrix = make_shared<CPUMatrix<ElemType>>(fromMatrix.m_CPUMatrix->ColumnSlice(startColumn, numCols)),

                            if (m_GPUMatrix) m_GPUMatrix->AssignColumnSlice(*fromMatrix.m_GPUMatrix, startColumn, numCols);
                            else m_GPUMatrix = make_shared<GPUMatrix<ElemType>>(fromMatrix.m_GPUMatrix->ColumnSlice(startColumn, numCols)),

                            NOT_IMPLEMENTED,

                            NOT_IMPLEMENTED);

    return *this;
}

template <class ElemType>
Matrix<ElemType>& Matrix<ElemType>::SetColumnSlice(const Matrix<ElemType>& fromMatrix, size_t startColumn, size_t numCols)
{
    assert(m_CPUMatrix || m_GPUMatrix);
    // must already been allocated

    DISPATCH_MATRIX_ON_FLAG(&fromMatrix,
                            this,
                            m_CPUMatrix->SetColumnSlice(*fromMatrix.m_CPUMatrix, startColumn, numCols),
                            m_GPUMatrix->SetColumnSlice(*fromMatrix.m_GPUMatrix, startColumn, numCols),
                            NOT_IMPLEMENTED,
                            NOT_IMPLEMENTED);

    return *this;
}

template <class ElemType>
void Matrix<ElemType>::CopyColumnsStrided(const Matrix<ElemType>& fromMatrix, size_t numCols, size_t srcNumColsStride, size_t destNumColsStride)
{
    assert(m_CPUMatrix || m_GPUMatrix);

    DISPATCH_MATRIX_ON_FLAG(&fromMatrix,
                            this,
                            m_CPUMatrix->CopyColumnsStrided(*fromMatrix.m_CPUMatrix, numCols, srcNumColsStride, destNumColsStride),
                            m_GPUMatrix->CopyColumnsStrided(*fromMatrix.m_GPUMatrix, numCols, srcNumColsStride, destNumColsStride),
                            NOT_IMPLEMENTED,
                            NOT_IMPLEMENTED);
}

template <class ElemType>
Matrix<ElemType> Matrix<ElemType>::Diagonal() const
{
    int devId = GetDeviceId();

    Matrix<ElemType> diag(matrixFlagDontOwnBuffer, (DEVICEID_TYPE) devId);
    diag.m_preferredDeviceId = m_preferredDeviceId;

    AssignDiagonalValuesTo(diag);

    return diag;
}

template <class ElemType>
void Matrix<ElemType>::AssignDiagonalValuesTo(Matrix<ElemType>& diag) const
{
    int devId = GetDeviceId();
    DecideAndMoveToRightDevice(*this, diag);

    if (GetMatrixType() == MatrixType::DENSE)
    {
        if (devId == CPUDEVICE)
        {
            if (diag.m_CPUMatrix)
                diag.m_CPUMatrix->operator=(static_cast<CPUMatrix<ElemType>&&>(m_CPUMatrix->Diagonal()));
            else
                diag.m_CPUMatrix = make_shared<CPUMatrix<ElemType>>(static_cast<CPUMatrix<ElemType>&&>(m_CPUMatrix->Diagonal()));
            diag.SetDataLocation(CPU, DENSE);
        }
        else
        {
            if (diag.m_GPUMatrix)
                diag.m_GPUMatrix->operator=(static_cast<GPUMatrix<ElemType>&&>(m_GPUMatrix->Diagonal()));
            else
                diag.m_GPUMatrix = make_shared<GPUMatrix<ElemType>>(static_cast<GPUMatrix<ElemType>&&>(m_GPUMatrix->Diagonal()));
            diag.SetDataLocation(GPU, DENSE);
        }
    }
    else if (GetMatrixType() == MatrixType::SPARSE)
    {
        // TODO: Implement optimized diagonal functions for sparse matrices. For now use the DiagonalToDense instead.
        if (devId == CPUDEVICE)
        {
            if (diag.m_CPUMatrix)
                diag.m_CPUMatrix->operator=(static_cast<CPUMatrix<ElemType>&&>(m_CPUSparseMatrix->DiagonalToDense()));
            else
                diag.m_CPUMatrix = make_shared<CPUMatrix<ElemType>>(static_cast<CPUMatrix<ElemType>&&>(m_CPUSparseMatrix->DiagonalToDense()));
            diag.SetDataLocation(CPU, DENSE);
        }
        else
        {
            if (diag.m_GPUMatrix)
                diag.m_GPUMatrix->operator=(static_cast<GPUMatrix<ElemType>&&>(m_GPUSparseMatrix->DiagonalToDense()));
            else
                diag.m_GPUMatrix = make_shared<GPUMatrix<ElemType>>(static_cast<GPUMatrix<ElemType>&&>(m_GPUSparseMatrix->DiagonalToDense()));
            diag.SetDataLocation(GPU, DENSE);
        }
    }
    else
        LogicError("Undetermined matrix type");

}

// This function will change the matrix type between DENSE and SPARSE.
// WARNING: The correct implementation is to copy the matrix between DENSE and SPARSE
//         However, the conversion functions are not implemented yet and so it will always create
//         a new blank matrix and destroy all info in the original matrix if different matrix type is asked.
// In case of !keepValues, the matrix content will be undefined.
template <class ElemType>
void Matrix<ElemType>::SwitchToMatrixType(MatrixType newMatrixType, MatrixFormat newMatrixFormat, bool keepValues)
{
    // This check should be uncommented but unfortunately there are still places
    // this function is being called with incorrect "default" format value
    /*if (m_matrixType == newMatrixType && GetFormat() != newMatrixFormat)
            NOT_IMPLEMENTED;*/

    if (m_matrixType == newMatrixType)
        return;

    if (!m_baseMatrix)
        keepValues = false;

#define NUM_MATRIXTYPE_CHANGED_WARN 20
    m_numTimesMatrixTypeChanged++;

    if (m_numTimesMatrixTypeChanged == NUM_MATRIXTYPE_CHANGED_WARN)
        fprintf(stderr, "WARNING: The same matrix with dim [%lu, %lu] has been transferred between different devices for %d times.\n", (unsigned long) GetNumRows(), (unsigned long) GetNumCols(), NUM_MATRIXTYPE_CHANGED_WARN);

    if (GetDeviceId() < 0) // CPU
    {
        if (newMatrixType == MatrixType::SPARSE)
        {
            if (!m_baseMatrix)
                m_CPUSparseMatrix = make_shared<CPUSparseMatrix<ElemType>>(newMatrixFormat);
            else
                m_CPUSparseMatrix = make_shared<CPUSparseMatrix<ElemType>>(newMatrixFormat, GetNumRows(), GetNumCols(), 1);

            if (keepValues)
                CopyElementsFromDenseToSparse(*m_CPUMatrix, *m_CPUSparseMatrix);

            SetDataLocation(CPU, SPARSE);
            m_CPUMatrix = nullptr;
        }
        else if (newMatrixType == MatrixType::DENSE)
        {
            if (!m_baseMatrix)
                m_CPUMatrix = make_shared<CPUMatrix<ElemType>>();
            else
                m_CPUMatrix = make_shared<CPUMatrix<ElemType>>(GetNumRows(), GetNumCols());

            if (keepValues)
                m_CPUMatrix->SetValue(m_CPUSparseMatrix->CopyColumnSliceToDense(0, GetNumCols()));

            SetDataLocation(CPU, DENSE);
            m_CPUSparseMatrix = nullptr;
        }
        else
            LogicError("SwitchToMatrixType: Unexpected/invalid new matrix type");
    }
    else // GPU
    {
        if (newMatrixType == MatrixType::SPARSE)
        {
            if (!m_baseMatrix)
                m_GPUSparseMatrix = make_shared<GPUSparseMatrix<ElemType>>(GetDeviceId(), newMatrixFormat);
            else
                m_GPUSparseMatrix = make_shared<GPUSparseMatrix<ElemType>>(GetNumRows(), GetNumCols(), 0, GetDeviceId(), newMatrixFormat);

            if (keepValues)
                m_GPUSparseMatrix->SetValue(*m_GPUMatrix);

            SetDataLocation(GPU, SPARSE);
            m_GPUMatrix = nullptr;
        }
        else if (newMatrixType == MatrixType::DENSE)
        {
            if (!m_baseMatrix)
                m_GPUMatrix = make_shared<GPUMatrix<ElemType>>(GetDeviceId());
            else
                m_GPUMatrix = make_shared<GPUMatrix<ElemType>>(GetNumRows(), GetNumCols(), GetDeviceId());

            if (keepValues)
                m_GPUSparseMatrix->CopyToDenseMatrix(*m_GPUMatrix);

            SetDataLocation(GPU, DENSE);
            m_GPUSparseMatrix = nullptr;
        }
        else
            LogicError("SwitchToMatrixType: Unexpected/invalid new matrix type");
    }
}

template <class ElemType>
void Matrix<ElemType>::CopyElementsFromDenseToSparse(CPUMatrix<ElemType>& from, CPUSparseMatrix<ElemType>& dest)
{
    foreach_coord (row, col, from)
    {
        auto val = from(row, col);
        dest.SetValue(row, col, val);
    }
}

template <class ElemType>
ElemType Matrix<ElemType>::Get00Element() const
{
    DISPATCH_MATRIX_ON_FLAG(this, nullptr,
        { return m_CPUMatrix->Get00Element(); },
        { return m_GPUMatrix->Get00Element(); },
        { NOT_IMPLEMENTED; },
        { NOT_IMPLEMENTED; });
}

// const operator(,)
template <class ElemType>
const ElemType Matrix<ElemType>::operator()(const size_t row, const size_t col) const
{
    DISPATCH_MATRIX_ON_FLAG_USECPU_4BOTH(this, nullptr,
        { return m_CPUMatrix->operator()(row, col); },
        { _transferFromDeviceToDevice(GetDeviceId(), CPUDEVICE, false); return m_CPUMatrix->operator()(row, col); },
        { NOT_IMPLEMENTED; },
        { NOT_IMPLEMENTED; });
}

// non-const operator(,)
//WARNING: This function is very slow for GPUs since it requires copying values between CPUs and GPUs.
//In addition, if ColumnSlice is used after this function but before the values are copied back to GPU
//the operation will fail since the memory is not managed by the slice.
// If you don't need to modify the values, to call the const version above, or GetValue(row,col) which does that for you unambiguously.
// TODO: Can we remove this, and have users use SetValue() instead? To avoid this potential error?
template <class ElemType>
ElemType& Matrix<ElemType>::operator()(const size_t row, const size_t col)
{
    DISPATCH_MATRIX_ON_FLAG_USECPU_4BOTH(this, nullptr,
        { return m_CPUMatrix->operator()(row, col); },
        {
            _transferFromDeviceToDevice(GetDeviceId(), CPUDEVICE, false);
            SetDataLocation(CPU, DENSE);
            return m_CPUMatrix->operator()(row, col);
        },
        { NOT_IMPLEMENTED; },
        { NOT_IMPLEMENTED; });
}

template <class ElemType>
Matrix<ElemType> Matrix<ElemType>::Transpose()
{
    if (IsEmpty())
        LogicError("Transpose: Matrix is empty.");

    Matrix<ElemType> c(GetNumCols(), GetNumRows(), (DEVICEID_TYPE) GetDeviceId(), this->GetMatrixType(), this->GetFormat());
    c.AssignTransposeOf(*this);
    return c;
}

template <class ElemType>
Matrix<ElemType>& Matrix<ElemType>::AssignTransposeOf(const Matrix<ElemType>& a)
{
    DecideAndMoveToRightDevice(a, *this);
    SwitchToMatrixType(a.GetMatrixType(), a.GetFormat(), false);

    DISPATCH_MATRIX_ON_FLAG(&a, this,
        { m_CPUMatrix->AssignTransposeOf(*a.m_CPUMatrix); },
        { m_GPUMatrix->AssignTransposeOf(*a.m_GPUMatrix); },
        { NOT_IMPLEMENTED; },
        { m_GPUSparseMatrix->AssignTransposeOf(*a.m_GPUSparseMatrix); });

    return *this;
}

// *this[:,j] = a[:,idx[j]] * alpha + *this[:,j] * beta
// idx has width of 'this' and contains values w.r.t. 'a'
// Invalid entries (gap columns) are denoted by idx(0,j) == -1.
template <class ElemType>
Matrix<ElemType>& Matrix<ElemType>::DoGatherColumnsOf(ElemType beta, const Matrix<ElemType>& idx, const Matrix<ElemType>& a, ElemType alpha)
{
    DecideAndMoveToRightDevice(*this, idx, a); // TODO: only move target if beta != 0

    DISPATCH_MATRIX_ON_FLAG(&a, this,
        { m_CPUMatrix->DoGatherColumnsOf(beta, *idx.m_CPUMatrix, *a.m_CPUMatrix, alpha); },
        { m_GPUMatrix->DoGatherColumnsOf(beta, *idx.m_GPUMatrix, *a.m_GPUMatrix, alpha); },
        { m_CPUSparseMatrix->DoGatherColumnsOf(beta, *idx.m_CPUMatrix, *a.m_CPUSparseMatrix, alpha); },
        { NOT_IMPLEMENTED; });

    return *this;
}

// *this[:,idx[j]] = a[:,j] * alpha + *this[:,idx[j]] * beta
// idx has width of 'a' and contains values w.r.t. 'this'
// Unlike gather, for scatter, 'this' must have been sized already.
// Invalid entries (gap columns) are denoted by idx(0,j) == -1.
template <class ElemType>
Matrix<ElemType>& Matrix<ElemType>::DoScatterColumnsOf(ElemType beta, const Matrix<ElemType>& idx, const Matrix<ElemType>& a, ElemType alpha)
{
    DecideAndMoveToRightDevice(*this, idx, a); // TODO: only move target if beta != 0

    DISPATCH_MATRIX_ON_FLAG(&a, this,
        { m_CPUMatrix->DoScatterColumnsOf(beta, *idx.m_CPUMatrix, *a.m_CPUMatrix, alpha); },
        { m_GPUMatrix->DoScatterColumnsOf(beta, *idx.m_GPUMatrix, *a.m_GPUMatrix, alpha); },
        { m_CPUSparseMatrix->DoScatterColumnsOf(beta, *idx.m_CPUMatrix, *a.m_CPUSparseMatrix, alpha); },
        { NOT_IMPLEMENTED; });

    return *this;
}

// set all elements of a matrix to a scalar value
// For sparse matrices, the only allowed value is 0.
template <class ElemType>
void Matrix<ElemType>::SetValue(const ElemType v)
{
    if (IsEmpty()) // if empty then we are done
        return;

    if (v == 0 && GetMatrixType() == MatrixType::SPARSE) // if sparse, setting it to 0 is special
    {
        Reset();
        return;
    }

    DISPATCH_MATRIX_ON_FLAG(this, this,
        { m_CPUMatrix->SetValue(v); },
        { m_GPUMatrix->SetValue(v); },
        { NOT_IMPLEMENTED; },
        { NOT_IMPLEMENTED; });
}

template <class ElemType>
void Matrix<ElemType>::SetValue(const DeviceBoundNumber<ElemType>& db_number)
{
    if (IsEmpty()) // if empty then we are done
        return;

    DISPATCH_MATRIX_ON_FLAG(this, this,
        { m_CPUMatrix->SetValue(*db_number.ExposePointer2Value()); },
        {
            if (GetDeviceId() != db_number.GetDeviceId())
            RuntimeError("Matrix and device bound number must be on the same device");
            m_GPUMatrix->SetValue(db_number.ExposePointer2Value());
        },
        { NOT_IMPLEMENTED; },
        { NOT_IMPLEMENTED; });
}

template <>
/*static*/ float Matrix<float>::MakeNan(size_t /*payload*/)
{
    return nanf("");
}
template <>
/*static*/ double Matrix<double>::MakeNan(size_t /*payload*/)
{
    return nan("");
}
template <>
/*static*/ char Matrix<char>::MakeNan(size_t)
{
    return 0;
} // (needed for completeness and to pass unit tests)
template <>
/*static*/ short Matrix<short>::MakeNan(size_t)
{
    return 0;
} // (needed for completeness and to pass unit tests)

template <class ElemType>
void Matrix<ElemType>::MaskColumnsValue(const Matrix<char>& columnsMask, ElemType val)
{
    if (GetNumCols() != columnsMask.GetNumCols())
        RuntimeError("MaskColumnsValue: Matrix and column mask must have equal number of columns.");

    if (GetCurrentMatrixLocation() == CPU && (columnsMask.GetCurrentMatrixLocation() == CPU || columnsMask.GetCurrentMatrixLocation() == BOTH))
        ; // OK
    else if (GetDeviceId() != columnsMask.GetDeviceId() && columnsMask.GetCurrentMatrixLocation() != BOTH)
        RuntimeError("MaskColumnsValue: Matrix and column mask must be on the same device.");

    DISPATCH_MATRIX_ON_FLAG(this, this,
        { m_CPUMatrix->MaskColumnsValue(*columnsMask.m_CPUMatrix, val); },
        { m_GPUMatrix->MaskColumnsValue(*columnsMask.m_GPUMatrix, val); },
        { m_CPUSparseMatrix->MaskColumnsValue(*columnsMask.m_CPUMatrix, val); },
        { m_GPUSparseMatrix->MaskColumnsValue(*columnsMask.m_GPUMatrix, val); });
}

template <class ElemType>
void Matrix<ElemType>::SetColumn(const ElemType* colPointer, size_t colInd)
{
    if (colPointer == nullptr)
        InvalidArgument("SetColumn: colPointer is null.");

    DISPATCH_MATRIX_ON_FLAG(this,
                            this,
                            m_CPUMatrix->SetColumn(colPointer, colInd),
                            m_GPUMatrix->SetColumn(colPointer, colInd),
                            NOT_IMPLEMENTED,
                            NOT_IMPLEMENTED);
}

template <class ElemType>
void Matrix<ElemType>::SetColumn(const ElemType val, size_t colInd)
{
    DISPATCH_MATRIX_ON_FLAG(this,
                            this,
                            m_CPUMatrix->SetColumn(val, colInd),
                            NOT_IMPLEMENTED,
                            NOT_IMPLEMENTED,
                            NOT_IMPLEMENTED);
}

template <class ElemType>
void Matrix<ElemType>::SetColumn(const Matrix<ElemType>& colMat, size_t colInd)
{
    DecideAndMoveToRightDevice(*this, colMat);

    DISPATCH_MATRIX_ON_FLAG(this,
                            this,
                            m_CPUMatrix->SetColumn(*colMat.m_CPUMatrix, colInd),
                            m_GPUMatrix->SetColumn(*colMat.m_GPUMatrix, colInd),
                            NOT_IMPLEMENTED,
                            NOT_IMPLEMENTED);
}

template <class ElemType>
void Matrix<ElemType>::SetValue(const Matrix<ElemType>& deepCopyFrom)
{
    if (this == &deepCopyFrom)
        return;

    m_preferredDeviceId = deepCopyFrom.m_preferredDeviceId;
    DecideAndMoveToRightDevice(deepCopyFrom, *this);
    SwitchToMatrixType(deepCopyFrom.GetMatrixType(), deepCopyFrom.GetFormat(), false);

    DISPATCH_MATRIX_ON_FLAG(&deepCopyFrom, this,
        { m_CPUMatrix->SetValue(*deepCopyFrom.m_CPUMatrix); },
        { m_GPUMatrix->SetValue(*deepCopyFrom.m_GPUMatrix); },
        { m_CPUSparseMatrix->SetValue(*deepCopyFrom.m_CPUSparseMatrix); },
        { m_GPUSparseMatrix->SetValue(*deepCopyFrom.m_GPUSparseMatrix); });
}

template <class ElemType>
void Matrix<ElemType>::AssignValuesOf(const Matrix<ElemType>& deepCopyFrom)
{
    if (this == &deepCopyFrom)
        return;
    
    DISPATCH_MATRIX_ON_FLAG(this, this,
        { 
            // Set CPUMatrix from:
            DISPATCH_MATRIX_ON_FLAG(&deepCopyFrom, nullptr,
                { m_CPUMatrix->SetValue(*deepCopyFrom.m_CPUMatrix); },
                { this->Resize(deepCopyFrom.GetNumRows(), deepCopyFrom.GetNumCols()); deepCopyFrom.CopySection(deepCopyFrom.GetNumRows(), deepCopyFrom.GetNumCols(), m_CPUMatrix->Data(), this->GetNumRows()); },
                { deepCopyFrom.m_CPUSparseMatrix->AssignColumnSliceToDense(*m_CPUMatrix, 0, deepCopyFrom.GetNumCols()); },
                { CPUSparseMatrix<ElemType> tempCPUSparseMatrix(deepCopyFrom.GetFormat(), deepCopyFrom.GetNumRows(), deepCopyFrom.GetNumCols(), deepCopyFrom.m_GPUSparseMatrix->GetNumNZElements()); deepCopyFrom.m_GPUSparseMatrix->CopyToCPUSparseMatrix(tempCPUSparseMatrix); tempCPUSparseMatrix.AssignColumnSliceToDense(*m_CPUMatrix, 0, deepCopyFrom.GetNumCols()); });
        },
        { 
            // Set GPUMatrix from:
            DISPATCH_MATRIX_ON_FLAG(&deepCopyFrom, nullptr,
                { m_GPUMatrix->SetValue(deepCopyFrom.GetNumRows(), deepCopyFrom.GetNumCols(), this->GetDeviceId(), deepCopyFrom.m_CPUMatrix->Data()); },
                { m_GPUMatrix->SetValue(*deepCopyFrom.m_GPUMatrix); },
                { LogicError("AssignValuesOf: Assigning a CPUSparseMatrix to a GPUMatrix is not yet implemented."); },//{ m_GPUMatrix->SetValue(*deepCopyFrom.m_CPUSparseMatrix); },
                { LogicError("AssignValuesOf: Assigning a GPUSparseMatrix to a GPUMatrix is not yet implemented."); });//{ m_GPUMatrix->SetValue(*deepCopyFrom.m_GPUSparseMatrix); });
        },
        { 
            // Set CPUSparseMatrix from:
            DISPATCH_MATRIX_ON_FLAG(&deepCopyFrom, nullptr,
                { auto matrixType = GetMatrixType(); auto matrixFormat = GetFormat(); *this = deepCopyFrom.DeepClone(); SwitchToMatrixType(matrixType, matrixFormat, true); },
                { LogicError("AssignValuesOf: Assigning a GPUMatrix to a CPUSparseMatrix is not yet implemented."); },//{ m_CPUSparseMatrix->SetValue(*deepCopyFrom.m_GPUMatrix); },
                { m_CPUSparseMatrix->SetValue(*deepCopyFrom.m_CPUSparseMatrix); },
                { LogicError("AssignValuesOf: Assigning a GPUSparseMatrix to a CPUSparseMatrix is not yet implemented."); });//{ m_CPUSparseMatrix->SetValue(*deepCopyFrom.m_GPUSparseMatrix); });
        },
        { 
            // Set GPUSparseMatrix from:
            DISPATCH_MATRIX_ON_FLAG(&deepCopyFrom, nullptr,
                { Matrix<ElemType> tempCPUSparseMatrix(deepCopyFrom.DeepClone()); tempCPUSparseMatrix.SwitchToMatrixType(GetMatrixType(), GetFormat(), true); m_GPUSparseMatrix->SetValue(*tempCPUSparseMatrix.m_CPUSparseMatrix); },
                { m_GPUSparseMatrix->SetValue(*deepCopyFrom.m_GPUMatrix); },
                { m_GPUSparseMatrix->SetValue(*deepCopyFrom.m_CPUSparseMatrix); },
                { m_GPUSparseMatrix->SetValue(*deepCopyFrom.m_GPUSparseMatrix); });
        });

}

template <class ElemType>
void Matrix<ElemType>::SetValue(const size_t numRows, const size_t numCols, int deviceId, ElemType* pArray, const size_t matrixFlags)
{
    if (((numRows * numCols) > 0) && (pArray == nullptr))
        InvalidArgument("Invalid pArray.");

    DISPATCH_MATRIX_ON_FLAG(this,
                            this,
                            m_CPUMatrix->SetValue(numRows, numCols, pArray, matrixFlags),
                            m_GPUMatrix->SetValue(numRows, numCols, deviceId, pArray, matrixFlags),
                            NOT_IMPLEMENTED,
                            NOT_IMPLEMENTED);
}

template <class ElemType>
void Matrix<ElemType>::SetValue(const size_t rIdx, const size_t cIdx, ElemType val)
{
    DISPATCH_MATRIX_ON_FLAG_USECPU_4BOTH(this,
                                         this,
                                         (*m_CPUMatrix)(rIdx, cIdx) = val,
                                         NOT_IMPLEMENTED,
                                         m_CPUSparseMatrix->SetValue(rIdx, cIdx, val),
                                         NOT_IMPLEMENTED);
}

// read features
template <class ElemType>
void Matrix<ElemType>::SetMatrixFromCSCFormat(const CPUSPARSE_INDEX_TYPE* h_CSCCol, const CPUSPARSE_INDEX_TYPE* h_Row, const ElemType* h_Val,
                                              const size_t nz, const size_t numRows, const size_t numCols)
{
    // Note: The current implementation uses the xPUSparseMatrix as temporary space. This allows for memory sharing between calls. If
    // xPUSparseMatrix is a view, this code will cause an error during runtime stating that the view is not writable nor resizable.
    DISPATCH_MATRIX_ON_FLAG(this, this,
        {
            if (!m_CPUSparseMatrix) m_CPUSparseMatrix = make_shared<CPUSparseMatrix<ElemType>>(matrixFormatSparseCSC, numRows, numCols, nz);
            m_CPUSparseMatrix->SetMatrixFromCSCFormat(h_CSCCol, h_Row, h_Val, nz, numRows, numCols);
            m_CPUSparseMatrix->AssignColumnSliceToDense(*m_CPUMatrix, 0, numCols);
        },
        {
            if (!m_GPUSparseMatrix) m_GPUSparseMatrix = make_shared<GPUSparseMatrix<ElemType>>(numRows, numCols, nz, GetDeviceId(), matrixFormatSparseCSC);
            m_GPUSparseMatrix->SetMatrixFromCSCFormat(h_CSCCol, h_Row, h_Val, nz, numRows, numCols);
            m_GPUSparseMatrix->AssignColumnSliceToDense(*m_GPUMatrix, 0, numCols);
        },
        { m_CPUSparseMatrix->SetMatrixFromCSCFormat(h_CSCCol, h_Row, h_Val, nz, numRows, numCols); },
        { m_GPUSparseMatrix->SetMatrixFromCSCFormat(h_CSCCol, h_Row, h_Val, nz, numRows, numCols); });
}

template <class ElemType>
void Matrix<ElemType>::SetDiagonalValue(const ElemType v)
{
    if (IsEmpty())
        LogicError("SetDiagonalValue: Matrix is empty.");

    if (GetNumRows() != GetNumCols())
        LogicError("SetDiagonalValue: NumRows and NumCols do not agree.");

    DISPATCH_MATRIX_ON_FLAG(this,
                            this,
                            m_CPUMatrix->SetDiagonalValue(v),
                            m_GPUMatrix->SetDiagonalValue(v),
                            NOT_IMPLEMENTED,
                            NOT_IMPLEMENTED);
}

template <class ElemType>
void Matrix<ElemType>::SetDiagonalValue(const Matrix<ElemType>& vector)
{
    if (GetNumRows() != GetNumCols())
        LogicError("SetDiagonalValue: NumRows and NumCols do not agree.");

    if (vector.GetNumRows() != 1 && vector.GetNumCols() != 1)
        LogicError("SetDiagonalValue: Input vector must be a vector.");

    if (vector.GetNumRows() * vector.GetNumCols() != GetNumRows())
        LogicError("SetDiagonalValue: Input vector must match matrix dimension.");

    if (IsEmpty())
        return;

    DecideAndMoveToRightDevice(*this, vector);

    if (vector.GetNumElements() == 1) // reduce to simple form
    {
        DISPATCH_MATRIX_ON_FLAG(&vector,
                                nullptr,
                                SetDiagonalValue(vector(0, 0)),
                                SetDiagonalValue(vector.m_GPUMatrix->Get00Element()), // BUGBUG: efficiency
                                SetDiagonalValue(vector(0, 0)),
                                SetDiagonalValue(vector.m_GPUMatrix->Get00Element()) // BUGBUG: efficiency
                                );
    }
    else if (vector.GetNumRows() != GetNumRows())
        LogicError("SetDiagonalValue: input vector's dimension does not agree with [this].");
    else
    {
        // WARNING: we use this pointer to decide which function to call. However, vector may be stored in a different matrix type (DENSE, SPARSE)
        DISPATCH_MATRIX_ON_FLAG(this,
                                this,
                                assert(vector.m_CPUMatrix);
                                m_CPUMatrix->SetDiagonalValue(*vector.m_CPUMatrix),
                                assert(vector.m_GPUMatrix);
                                m_GPUMatrix->SetDiagonalValue(*vector.m_GPUMatrix),
                                NOT_IMPLEMENTED,
                                NOT_IMPLEMENTED);
    }
}

template <class ElemType>
void Matrix<ElemType>::SetUniformRandomValue(const ElemType low, const ElemType high, unsigned long seed)
{
    if (IsEmpty())
        return;

    DISPATCH_MATRIX_ON_FLAG(this,
                            this,
                            m_CPUMatrix->SetUniformRandomValue(low, high, seed),
                            m_GPUMatrix->SetUniformRandomValue(low, high, seed),
                            NOT_IMPLEMENTED,
                            NOT_IMPLEMENTED);
}

template <class ElemType>
void Matrix<ElemType>::SetGaussianRandomValue(const ElemType mean, const ElemType sigma, unsigned long seed)
{
    if (sigma <= 0)
        InvalidArgument("SetUniformRandomValue: sigma must be a positive value.");

    if (IsEmpty())
        return;

    DISPATCH_MATRIX_ON_FLAG(this,
                            this,
                            m_CPUMatrix->SetGaussianRandomValue(mean, sigma, seed),
                            m_GPUMatrix->SetGaussianRandomValue(mean, sigma, seed),
                            NOT_IMPLEMENTED,
                            NOT_IMPLEMENTED);
}

template <class ElemType>
void Matrix<ElemType>::AddGaussianRandomValue(const ElemType mean, const ElemType sigma, unsigned long seed)
{
    if (sigma <= 0)
        InvalidArgument("SetUniformRandomValue: sigma must be a positive value.");

    if (IsEmpty())
        return;

    DISPATCH_MATRIX_ON_FLAG(this,
                            this,
                            m_CPUMatrix->AddGaussianRandomValue(mean, sigma, seed),
                            NOT_IMPLEMENTED,
                            NOT_IMPLEMENTED,
                            NOT_IMPLEMENTED);
}

//maskRate: percentage of values masked out (similar to dropout rate)
//scaleValue: which scale value to set to the left ones (unmasked items).
template <class ElemType>
void Matrix<ElemType>::SetUniformRandomMask(const ElemType maskRate, const ElemType scaleValue, RNGHandle& rngHandle)
{
    if (IsEmpty())
        return;

    DISPATCH_MATRIX_ON_FLAG(this,
                            this,
                            m_CPUMatrix->SetUniformRandomMask(maskRate, scaleValue, rngHandle),
                            m_GPUMatrix->SetUniformRandomMask(maskRate, scaleValue, rngHandle),
                            NOT_IMPLEMENTED,
                            NOT_IMPLEMENTED);
}

template <class ElemType>
void Matrix<ElemType>::NormalGrad(Matrix<ElemType>& gradients,
                                  Matrix<ElemType>& functionValues,
                                  const ElemType learnRatePerSample,
                                  const ElemType momentum,
                                  const bool useNesterovMomentum)
{
    DecideAndMoveToRightDevice(*this, gradients, functionValues);

    if (!useNesterovMomentum)
    {
        DISPATCH_MATRIX_ON_FLAG(&gradients, nullptr,
            { 
                ScaleAndAdd((1 - momentum) * learnRatePerSample, gradients, momentum, *this);
                functionValues -= *this;
            },
            { 
                ScaleAndAdd((1 - momentum) * learnRatePerSample, gradients, momentum, *this);
                functionValues -= *this;
            },
            { 
                if (momentum != 0) gradients.m_CPUSparseMatrix->NormalGrad(*m_CPUMatrix, momentum);
                ScaleAndAdd(-learnRatePerSample, gradients, functionValues);
            },
            { 
                if (momentum != 0) gradients.m_GPUSparseMatrix->NormalGrad(*m_GPUMatrix, momentum);
                ScaleAndAdd(-learnRatePerSample, gradients, functionValues);
            });
    }
    else
    {
        DISPATCH_MATRIX_ON_FLAG(&gradients, nullptr,
            { /* CPU dense */
                ScaleAndAdd((1 - momentum) * learnRatePerSample, gradients, momentum, *this);
                ScaleAndAdd(-momentum, *this, functionValues);
                ScaleAndAdd(-(1 - momentum) * learnRatePerSample, gradients, functionValues);
                // w_t = w_{t-1} - momentum * v_ {t-1} - (1-momentum)*learnRatePerSampele*gardient,
            },
            { /* GPU dense */
                ScaleAndAdd((1 - momentum) * learnRatePerSample, gradients, momentum, *this);
                ScaleAndAdd(-momentum, *this, functionValues);
                ScaleAndAdd(-(1 - momentum) * learnRatePerSample, gradients, functionValues);
            },
            { /* CPU sparse */
                if (momentum != 0)
                {
                    Matrix<ElemType> gradientCache(gradients.GetDeviceId());
                    gradientCache.AssignValuesOf(gradients);
                    gradients.m_CPUSparseMatrix->NormalGrad(*m_CPUMatrix, momentum);
                    ScaleAndAdd(-momentum, *this, functionValues);
                    ScaleAndAdd(-(1 - momentum) * learnRatePerSample, gradientCache, functionValues);
                }
            },
            { /* GPU sparse */
                if (momentum != 0)
                {
                    Matrix<ElemType> gradientCache(gradients.GetDeviceId());
                    gradientCache.AssignValuesOf(gradients);
                    gradients.m_GPUSparseMatrix->NormalGrad(*m_GPUMatrix, momentum);
                    ScaleAndAdd(-momentum, *this, functionValues);
                    ScaleAndAdd(-(1 - momentum) * learnRatePerSample, gradientCache, functionValues);
                }
            });
    }
}

// both 'this' and gradients will be changed
template <class ElemType>
ElemType Matrix<ElemType>::Adagrad(Matrix<ElemType>& gradients, const bool needAveMultiplier)
{
    DecideAndMoveToRightDevice(*this, gradients);

    DISPATCH_MATRIX_ON_FLAG(&gradients, &gradients,
        { return m_CPUMatrix->Adagrad(*gradients.m_CPUMatrix, needAveMultiplier);       SetDataLocation(CPU); },
        { return m_GPUMatrix->Adagrad(*gradients.m_GPUMatrix, needAveMultiplier);       SetDataLocation(GPU); },
        { return gradients.m_CPUSparseMatrix->Adagrad(*m_CPUMatrix, needAveMultiplier); SetDataLocation(CPU); },
        { return gradients.m_GPUSparseMatrix->Adagrad(*m_GPUMatrix, needAveMultiplier); SetDataLocation(GPU); });
    // Note: Since both 'this' and gradients are changed, we must call SetDataLocation() on 'this' as well.
}

template <class ElemType>
void Matrix<ElemType>::FSAdagrad(size_t mbSize, Matrix<ElemType>& gradients, Matrix<ElemType>& functionValues, const ElemType learnRatePerSample, const ElemType momentum)
{
    // TODO: The values of 'adagradT' and 'targetadagradavdenom' are currently hardcoded constants taken from DBN (empirically determined).
    // These should be made configurable if needed
    const size_t adagradT = 2 * 3600 * 100;
    const ElemType targetadagradavdenom = 0.0025; // 1/400 magic constant
    const ElemType adagradkeepweight = static_cast<ElemType>(exp(-1.0 * mbSize / adagradT));

    static ElemType aggadagradsqrframes = 0;
    aggadagradsqrframes = adagradkeepweight * aggadagradsqrframes + (1.0f - adagradkeepweight) * mbSize;
    const ElemType targetadagradavdenom_x_sqrtadagradsqrframes = static_cast<ElemType>(targetadagradavdenom * sqrt(aggadagradsqrframes));

    DISPATCH_MATRIX_ON_FLAG(&gradients, &gradients,
        { m_CPUMatrix->FSAdagrad(*gradients.m_CPUMatrix, *functionValues.m_CPUMatrix, learnRatePerSample, momentum, adagradkeepweight, targetadagradavdenom_x_sqrtadagradsqrframes); SetDataLocation(CPU); },
        { m_GPUMatrix->FSAdagrad(*gradients.m_GPUMatrix, *functionValues.m_GPUMatrix, learnRatePerSample, momentum, adagradkeepweight, targetadagradavdenom_x_sqrtadagradsqrframes); SetDataLocation(GPU); },
        { NOT_IMPLEMENTED; },
        { NOT_IMPLEMENTED; });
    // Note: Since both 'this' and gradients are changed, we must call SetDataLocation() on 'this' as well.
}

template <class ElemType>
ElemType Matrix<ElemType>::RmsProp(Matrix<ElemType>& gradients,
                                   ElemType RMS_GAMMA,
                                   ElemType RMS_WGT_INC,
                                   ElemType RMS_WGT_MAX,
                                   ElemType RMS_WGT_DEC,
                                   ElemType RMS_WGT_MIN,
                                   const bool needAveMultiplier)
{
    DecideAndMoveToRightDevice(*this, gradients);

    DISPATCH_MATRIX_ON_FLAG(this, &gradients,
        { return m_CPUMatrix->RmsProp(*gradients.m_CPUMatrix, RMS_GAMMA, RMS_WGT_INC, RMS_WGT_MAX, RMS_WGT_DEC, RMS_WGT_MIN, needAveMultiplier); SetDataLocation(CPU); },
        { return m_GPUMatrix->RmsProp(*gradients.m_GPUMatrix, RMS_GAMMA, RMS_WGT_INC, RMS_WGT_MAX, RMS_WGT_DEC, RMS_WGT_MIN, needAveMultiplier); SetDataLocation(GPU); },
        { NOT_IMPLEMENTED; },
        { NOT_IMPLEMENTED; });
    // Note: Since both 'this' and gradients are changed, we must call SetDataLocation() on 'this' as well.
}

template <class ElemType>
void Matrix<ElemType>::Reshape(const size_t numRows, const size_t numCols)
{
    if (numRows != GetNumRows() || numCols != GetNumCols())
    {
        DISPATCH_MATRIX_ON_FLAG(this, this,
            { m_CPUMatrix->Reshape(numRows, numCols); },
            { m_GPUMatrix->Reshape(numRows, numCols); },
            { NOT_IMPLEMENTED; },
            { m_GPUSparseMatrix->Reshape(numRows, numCols); });
    }
}

// Note: Resize() will leave the matrix content undefined.
// Note: Resize calls RequireSizeAndAllocate on the sparse versions in for performance reasons. If the external caller knows the nz, then we should set it.
template <class ElemType>
void Matrix<ElemType>::Resize(const size_t numRows, const size_t numCols, const size_t numNZElemToReserve /*=0*/, bool growOnly /*=true*/)
{
    // TODO: should this function test whether the size is changing, and skip if it isn't? We have at least one explicit test for this code calling this (recurrent node)
    DISPATCH_MATRIX_ON_FLAG_USEBOTH_4BOTH(this,
        { m_CPUMatrix->Resize(numRows, numCols, growOnly); },
        { m_GPUMatrix->Resize(numRows, numCols, growOnly); },
        { m_CPUSparseMatrix->RequireSizeAndAllocate(numRows, numCols, numNZElemToReserve, growOnly, false); },
        { m_GPUSparseMatrix->RequireSizeAndAllocate(numRows, numCols, numNZElemToReserve, growOnly, false); });
#ifdef _DEBUG
    if (GetMatrixType() != MatrixType::SPARSE)
        Invalidate(); // Fill the matrix with NaNs to detect using the content which is undefined. Unfortunately this won't work for sparse matrices.
#endif
}

template <class ElemType>
Matrix<ElemType> Matrix<ElemType>::RepMat(const Matrix<ElemType>& frmMat, const size_t rowRatio, const size_t colRatio)
{
    size_t nCols = frmMat.GetNumCols();
    size_t nRows = frmMat.GetNumRows();

    if (rowRatio > 1)
        RuntimeError("RepMat not yet supporting raw ratio larger than 1");
    size_t newCols = colRatio * nCols;

    Matrix<ElemType> c(nRows, newCols, frmMat.GetDeviceId());
    for (size_t i = 0; i < colRatio; i++)
    {
        c.ColumnSlice(i * nCols, nCols).AssignValuesOf(frmMat);
    }

    return c;
}

template <class ElemType>
size_t Matrix<ElemType>::GetAllocatedSize() const
{
    return m_baseMatrix->GetSizeAllocated();
}

// reset for sparse matrix. Semantically the same as setting all values to 0.
template <class ElemType>
void Matrix<ElemType>::Reset()
{
    DISPATCH_MATRIX_ON_FLAG_USEBOTH_4BOTH(this,
        { NOT_IMPLEMENTED; },
        { NOT_IMPLEMENTED; },
        { m_CPUSparseMatrix->Reset(); },
        { m_GPUSparseMatrix->Reset(); });
}

template <class ElemType>
size_t Matrix<ElemType>::GetNumRows() const
{
    return m_baseMatrix->GetNumRows();
}

template <class ElemType>
size_t Matrix<ElemType>::GetNumCols() const
{
    return m_baseMatrix->GetNumCols();
}

template <class ElemType>
size_t Matrix<ElemType>::GetNumElements() const
{
    return GetNumRows() * GetNumCols();
}

template <class ElemType>
bool Matrix<ElemType>::IsEmpty() const
{
    return m_baseMatrix->IsEmpty();
}

#pragma endregion Basic Operators

#pragma region Member BLAS Functions

template <class ElemType>
Matrix<ElemType>& Matrix<ElemType>::operator+=(ElemType alpha)
{
    return AssignSumOf(alpha, *this);
}

template <class ElemType>
Matrix<ElemType> Matrix<ElemType>::operator+(ElemType alpha) const
{
    Matrix<ElemType> c(GetNumRows(), GetNumCols(), GetDeviceId());
    c.AssignSumOf(alpha, *this);
    return c;
}

template <class ElemType>
Matrix<ElemType>& Matrix<ElemType>::AssignSumOf(const ElemType alpha, const Matrix<ElemType>& a)
{
    if (a.IsEmpty())
        LogicError("AssignSumOf: Matrix a is empty.");

    DecideAndMoveToRightDevice(a, *this);
    SwitchToMatrixType(a.GetMatrixType(), a.GetFormat(), false);

    DISPATCH_MATRIX_ON_FLAG(&a,
                            this,
                            m_CPUMatrix->AssignSumOf(alpha, *a.m_CPUMatrix),
                            m_GPUMatrix->AssignSumOf(alpha, *a.m_GPUMatrix),
                            NOT_IMPLEMENTED,
                            NOT_IMPLEMENTED);

    return *this;
}

//if [this] and a have same dimension then [this]=[this]+a
//if a is a column vector, add to all columns of [this]
//if a is a row vector, add to all rows of [this]
//if a is a scalar, add it to all elements.
template <class ElemType>
Matrix<ElemType>& Matrix<ElemType>::operator+=(const Matrix<ElemType>& a)
{
    DecideAndMoveToRightDevice(*this, a);

    if (!(GetMatrixType() == a.GetMatrixType()))
        NOT_IMPLEMENTED;

    DISPATCH_MATRIX_ON_FLAG(this,
                            this,
                            m_CPUMatrix->operator+=(*a.m_CPUMatrix),
                            m_GPUMatrix->operator+=(*a.m_GPUMatrix),
                            NOT_IMPLEMENTED,
                            NOT_IMPLEMENTED);

    return *this;
}

//if [this] and a have same dimension then OUTPUT=[this]+a
//if a is a column vector, add to all columns of [this]
//if a is a row vector, add to all rows of [this]
template <class ElemType>
Matrix<ElemType> Matrix<ElemType>::operator+(const Matrix<ElemType>& a) const
{
    if (GetNumElements() == 1)
    {
        Matrix<ElemType> c(a.DeepClone());

        DISPATCH_MATRIX_ON_FLAG(this,
                                &c,
                                c += (*this)(0, 0),
                                c += (m_GPUMatrix->Get00Element()), // BUGBUG: efficiency
                                c += (*this)(0, 0),
                                NOT_IMPLEMENTED);
        return c;
    }
    else if (a.GetNumElements() == 1)
    {
        Matrix<ElemType> c(this->DeepClone());

        DISPATCH_MATRIX_ON_FLAG(&a,
                                &c,
                                c += a(0, 0),
                                c += (a.m_GPUMatrix->Get00Element()), // BUGBUG: efficiency
                                c += a(0, 0),
                                NOT_IMPLEMENTED);
        return c;
    }
    else
    {
        Matrix<ElemType> c(this->DeepClone()); // this implementation will introduce a copy overhead. but make resue of the code
        c += a;
        return c;
    }
}

template <class ElemType>
Matrix<ElemType>& Matrix<ElemType>::AssignSumOf(const Matrix<ElemType>& a, const Matrix<ElemType>& b)
{
    if (a.GetNumElements() == 1)
    {
        SetValue(b);
        (*this) += a;
    }
    else
    {
        SetValue(a);
        (*this) += b;
    }
    return *this;
}

template <class ElemType>
Matrix<ElemType>& Matrix<ElemType>::operator-=(ElemType alpha)
{
    return AssignDifferenceOf(*this, alpha);
}

template <class ElemType>
Matrix<ElemType> Matrix<ElemType>::operator-(ElemType alpha) const
{
    Matrix<ElemType> c(GetNumRows(), GetNumCols(), GetDeviceId());
    c.AssignDifferenceOf(*this, alpha);
    return c;
}

//for each column of a, we assign numRows starting from startIndex to this
template <class ElemType>
Matrix<ElemType>& Matrix<ElemType>::AssignRowSliceValuesOf(const Matrix<ElemType>& a, const size_t startIndex, const size_t numRows)
{
    DecideAndMoveToRightDevice(a, *this);
    SwitchToMatrixType(a.GetMatrixType(), a.GetFormat(), false);

    DISPATCH_MATRIX_ON_FLAG(this,
                            this,
                            m_CPUMatrix->AssignRowSliceValuesOf(*a.m_CPUMatrix, startIndex, numRows),
                            m_GPUMatrix->AssignRowSliceValuesOf(*a.m_GPUMatrix, startIndex, numRows),
                            NOT_IMPLEMENTED,
                            NOT_IMPLEMENTED);
    return *this;
}

//for each column of a, we assign all rows of a to this starting from startIndex
template <class ElemType>
Matrix<ElemType>& Matrix<ElemType>::AssignToRowSliceValuesOf(const Matrix<ElemType>& a, const size_t startIndex, const size_t numRows)
{
    DecideAndMoveToRightDevice(*this, a);

    // WARNING: a and this must have same type
    if (!(GetMatrixType() == a.GetMatrixType()))
        NOT_IMPLEMENTED;

    DISPATCH_MATRIX_ON_FLAG(this,
                            this,
                            m_CPUMatrix->AssignToRowSliceValuesOf(*a.m_CPUMatrix, startIndex, numRows),
                            m_GPUMatrix->AssignToRowSliceValuesOf(*a.m_GPUMatrix, startIndex, numRows),
                            NOT_IMPLEMENTED,
                            NOT_IMPLEMENTED);

    return *this;
}

//for the row slice of this starting from startIndex we add a to it.
template <class ElemType>
Matrix<ElemType>& Matrix<ElemType>::AddToRowSliceValuesOf(const Matrix<ElemType>& a, const size_t startIndex, const size_t numRows)
{
    DecideAndMoveToRightDevice(*this, a);

    // WARNING: a and this must have same type
    if (!(GetMatrixType() == a.GetMatrixType()))
        NOT_IMPLEMENTED;

    DISPATCH_MATRIX_ON_FLAG(this,
                            this,
                            m_CPUMatrix->AddToRowSliceValuesOf(*a.m_CPUMatrix, startIndex, numRows),
                            m_GPUMatrix->AddToRowSliceValuesOf(*a.m_GPUMatrix, startIndex, numRows),
                            NOT_IMPLEMENTED,
                            NOT_IMPLEMENTED);

    return *this;
}

//for each column of this, we add row slice of a starting from startIndex
template <class ElemType>
Matrix<ElemType>& Matrix<ElemType>::AddWithRowSliceValuesOf(const Matrix<ElemType>& a, const size_t startIndex, const size_t numRows)
{
    DecideAndMoveToRightDevice(*this, a);

    // WARNING: a and this must have same type
    if (!(GetMatrixType() == a.GetMatrixType()))
        NOT_IMPLEMENTED;

    DISPATCH_MATRIX_ON_FLAG(this,
                            this,
                            m_CPUMatrix->AddWithRowSliceValuesOf(*a.m_CPUMatrix, startIndex, numRows),
                            m_GPUMatrix->AddWithRowSliceValuesOf(*a.m_GPUMatrix, startIndex, numRows),
                            NOT_IMPLEMENTED,
                            NOT_IMPLEMENTED);

    return *this;
}

template <class ElemType>
Matrix<ElemType>& Matrix<ElemType>::AssignRepeatOf(const Matrix<ElemType>& a, const size_t numRowRepeats, const size_t numColRepeats)
{
    DecideAndMoveToRightDevice(*this, a);

    // WARNING: a and this must have same type
    if (!(GetMatrixType() == a.GetMatrixType()))
        NOT_IMPLEMENTED;

    DISPATCH_MATRIX_ON_FLAG(this,
                            this,
                            m_CPUMatrix->AssignRepeatOf(*a.m_CPUMatrix, numRowRepeats, numColRepeats),
                            m_GPUMatrix->AssignRepeatOf(*a.m_GPUMatrix, numRowRepeats, numColRepeats),
                            NOT_IMPLEMENTED,
                            NOT_IMPLEMENTED);

    return *this;
}

template <class ElemType>
Matrix<ElemType>& Matrix<ElemType>::AddToRowRepeatValuesOf(const Matrix<ElemType>& a, const size_t numRepeats)
{
    DecideAndMoveToRightDevice(*this, a);

    // WARNING: a and this must have same type
    if (!(GetMatrixType() == a.GetMatrixType()))
        NOT_IMPLEMENTED;

    DISPATCH_MATRIX_ON_FLAG(this,
                            this,
                            m_CPUMatrix->AddToRowRepeatValuesOf(*a.m_CPUMatrix, numRepeats),
                            m_GPUMatrix->AddToRowRepeatValuesOf(*a.m_GPUMatrix, numRepeats),
                            NOT_IMPLEMENTED,
                            NOT_IMPLEMENTED);

    return *this;
}

//used in the DSSM model. The resulted *this is a [a.GetRows()*(negNumber+1), a.GetCols()] matrix
//each column contains posNumber of  positive samples (original) and negNumber negative samples generated by copying
//sample shifted by shiftNumber columns
template <class ElemType>
Matrix<ElemType>& Matrix<ElemType>::AssignPositiveAndShiftedNegSample(const Matrix<ElemType>& a, const size_t posNumber, const size_t negNumber, const size_t shiftNumber)
{
    DecideAndMoveToRightDevice(*this, a);

    // WARNING: a and this must have same type
    if (!(GetMatrixType() == a.GetMatrixType()))
        NOT_IMPLEMENTED;

    DISPATCH_MATRIX_ON_FLAG(this,
                            this,
                            m_CPUMatrix->AssignPositiveAndShiftedNegSample(*a.m_CPUMatrix, posNumber, negNumber, shiftNumber),
                            m_GPUMatrix->AssignPositiveAndShiftedNegSample(*a.m_GPUMatrix, posNumber, negNumber, shiftNumber),
                            NOT_IMPLEMENTED,
                            NOT_IMPLEMENTED);

    return *this;
}

//used in the DSSM model. *this = *this + positive and negative samples folded back to the right place
//each column of a contains posNumber of  positive samples (original) and negNumber negative samples generated by copying
//sample shifted by shiftNumber columns
template <class ElemType>
Matrix<ElemType>& Matrix<ElemType>::AddFoldedPositiveAndShiftedNegSample(const Matrix<ElemType>& a, const size_t posNumber, const size_t negNumber, const size_t shiftNumber)
{
    DecideAndMoveToRightDevice(*this, a);

    // WARNING: a and this must have same type
    if (!(GetMatrixType() == a.GetMatrixType()))
        NOT_IMPLEMENTED;

    DISPATCH_MATRIX_ON_FLAG(this,
                            this,
                            m_CPUMatrix->AddFoldedPositiveAndShiftedNegSample(*a.m_CPUMatrix, posNumber, negNumber, shiftNumber),
                            m_GPUMatrix->AddFoldedPositiveAndShiftedNegSample(*a.m_GPUMatrix, posNumber, negNumber, shiftNumber),
                            NOT_IMPLEMENTED,
                            NOT_IMPLEMENTED);

    return *this;
}

template <class ElemType>
Matrix<ElemType>& Matrix<ElemType>::AssignDifferenceOf(const ElemType alpha, const Matrix<ElemType>& a)
{
    if (a.IsEmpty())
        LogicError("AssignDifferenceOf: Matrix a is empty.");

    DecideAndMoveToRightDevice(a, *this);
    SwitchToMatrixType(a.GetMatrixType(), a.GetFormat(), false);

    DISPATCH_MATRIX_ON_FLAG(this,
                            this,
                            m_CPUMatrix->AssignDifferenceOf(alpha, *a.m_CPUMatrix),
                            m_GPUMatrix->AssignDifferenceOf(alpha, *a.m_GPUMatrix),
                            NOT_IMPLEMENTED,
                            NOT_IMPLEMENTED);

    return *this;
}

template <class ElemType>
Matrix<ElemType>& Matrix<ElemType>::AssignDifferenceOf(const Matrix<ElemType>& a, const ElemType alpha)
{
    if (a.IsEmpty())
        LogicError("AssignDifferenceOf: Matrix a is empty.");

    DecideAndMoveToRightDevice(a, *this);
    SwitchToMatrixType(a.GetMatrixType(), a.GetFormat(), false);

    DISPATCH_MATRIX_ON_FLAG(this,
                            this,
                            m_CPUMatrix->AssignDifferenceOf(*a.m_CPUMatrix, alpha),
                            m_GPUMatrix->AssignDifferenceOf(*a.m_GPUMatrix, alpha),
                            NOT_IMPLEMENTED,
                            NOT_IMPLEMENTED);

    return *this;
}

//if [this] and a have same dimension then [this]=[this]-a
//if a is a column vector, minus it from all columns of [this]
//if a is a row vector, minus it from all rows of [this]
template <class ElemType>
Matrix<ElemType>& Matrix<ElemType>::operator-=(const Matrix<ElemType>& a)
{
    if (a.IsEmpty())
        LogicError("Minus Operation: Matrix a is empty.");
    DecideAndMoveToRightDevice(*this, a);

    DISPATCH_MATRIX_ON_FLAG(this,
                            this, 
                            *m_CPUMatrix -= *a.m_CPUMatrix,
                            *m_GPUMatrix -= *a.m_GPUMatrix,
                            NOT_IMPLEMENTED,
                            NOT_IMPLEMENTED);

    return *this;
}

//if [this] and a have same dimension then output=[this]-a
//if a is a column vector, minus it from all columns of [this]
//if a is a row vector, minus it from all rows of [this]
template <class ElemType>
Matrix<ElemType> Matrix<ElemType>::operator-(const Matrix<ElemType>& a) const
{
    Matrix<ElemType> c(this->DeepClone()); // this implementation will introduce a copy overhead. but make resue of the code
    ScaleAndAdd(-1, a, c);
    return c;
}

template <class ElemType>
Matrix<ElemType>& Matrix<ElemType>::AssignDifferenceOf(const Matrix<ElemType>& a, const Matrix<ElemType>& b)
{
    // if first arg broadcasts, we swap first and the flip the sign
    // This is because there is no equivalent to operator-=() that works the other way round.
    // TODO: We need ternary ops where the output storage is separate.
    if (a.GetNumRows() < b.GetNumRows() || a.GetNumCols() < b.GetNumCols())
    {
        if (a.GetNumRows() > b.GetNumRows() || a.GetNumCols() > b.GetNumCols())
            LogicError("AssignDifferenceOf: Invalid dimensions.");
        AssignDifferenceOf(b, a);
        *this *= -1;
        return *this;
    }
    if (this != &a)
        SetValue(a);
    (*this) -= b;
    return *this;
}

template <class ElemType>
Matrix<ElemType>& Matrix<ElemType>::operator*=(ElemType alpha)
{
    Scale(alpha, *this);
    return *this;
}

template <class ElemType>
Matrix<ElemType> Matrix<ElemType>::operator*(ElemType alpha) const
{
    Matrix<ElemType> c(GetNumRows(), GetNumCols(), (DEVICEID_TYPE) m_preferredDeviceId);
    Scale(alpha, *this, c);
    return c;
}

template <class ElemType>
Matrix<ElemType>& Matrix<ElemType>::AssignProductOf(const ElemType alpha, const Matrix<ElemType>& a)
{
    Scale(alpha, a, *this);
    return *this;
}

// [this]=a*b
template <class ElemType>
Matrix<ElemType>& Matrix<ElemType>::AssignProductOf(const Matrix<ElemType>& a, const bool transposeA, const Matrix<ElemType>& b, const bool transposeB)
{
    if (a.GetNumElements() == 1)
    {
        if (transposeB)
            AssignTransposeOf(b);
        else
            this->SetValue(b);

        DISPATCH_MATRIX_ON_FLAG(this,
                                nullptr,
                                (*this) *= a(0, 0),
                                (*this) *= a.m_GPUMatrix->Get00Element(),
                                (*this) *= a(0, 0),
                                NOT_IMPLEMENTED);
    }
    else if (b.GetNumElements() == 1)
    {
        if (transposeA)
            AssignTransposeOf(a);
        else
            this->SetValue(a);

        DISPATCH_MATRIX_ON_FLAG(this,
                                nullptr,
                                (*this) *= b(0, 0),
                                (*this) *= b.m_GPUMatrix->Get00Element(),
                                (*this) *= b(0, 0),
                                NOT_IMPLEMENTED);
    }
    else
        Multiply(a, transposeA, b, transposeB, *this);

    return *this;
}

template <class ElemType>
Matrix<ElemType> Matrix<ElemType>::operator*(const Matrix<ElemType>& a) const
{
    if (GetNumElements() == 1)
    {
        Matrix<ElemType> c((DEVICEID_TYPE) a.GetPreferredDeviceId());

        DISPATCH_MATRIX_ON_FLAG(this,
                                nullptr,
                                c.AssignProductOf((*this)(0, 0), a),
                                c.AssignProductOf(m_GPUMatrix->Get00Element(), a), // BUGBUG: efficiency
                                c.AssignProductOf((*this)(0, 0), a),
                                NOT_IMPLEMENTED);

        return c;
    }
    else if (a.GetNumElements() == 1)
    {
        Matrix<ElemType> c((DEVICEID_TYPE) GetPreferredDeviceId());

        DISPATCH_MATRIX_ON_FLAG(&a,
                                nullptr,
                                c.AssignProductOf(a(0, 0), (*this)),
                                c.AssignProductOf(a.m_GPUMatrix->Get00Element(), (*this)), // BUGBUG: efficiency
                                c.AssignProductOf(a(0, 0), (*this)),
                                NOT_IMPLEMENTED);

        return c;
    }
    else
    {
        Matrix<ElemType> c(GetNumRows(), a.GetNumCols(), (DEVICEID_TYPE) GetPreferredDeviceId());
        Multiply(*this, a, c);
        return c;
    }
}

// [this]=a*b  where a is a 1x1 scalar
template <class ElemType>
Matrix<ElemType>& Matrix<ElemType>::Assign1x1ProductOf(const Matrix<ElemType>& a, const Matrix<ElemType>& b)
{
    Multiply1x1AndWeightedAdd(+1, a, b, 0.0f, *this);
    return *this;
}

template <class ElemType>
Matrix<ElemType>& Matrix<ElemType>::operator/=(ElemType alpha)
{
    (*this) *= 1 / alpha;
    return (*this);
}

template <class ElemType>
Matrix<ElemType> Matrix<ElemType>::operator/(ElemType alpha) const
{
    return ((*this) * (1 / alpha));
}

//element-wise power
template <class ElemType>
Matrix<ElemType>& Matrix<ElemType>::operator^=(ElemType alpha)
{
    auto& us = *this;
    ElementWisePower(alpha, us, us);
    return us;
}

//element-wise power
template <class ElemType>
Matrix<ElemType> Matrix<ElemType>::operator^(ElemType alpha) const
{
    Matrix<ElemType> c(GetNumRows(), GetNumCols(), (DEVICEID_TYPE) GetDeviceId());
    ElementWisePower(alpha, *this, c);
    return c;
}

template <class ElemType>
Matrix<ElemType>& Matrix<ElemType>::AssignElementPowerOf(const Matrix<ElemType>& a, const ElemType power)
{
    ElementWisePower(power, a, *this);
    return *this;
}

//[this]=[this] .* a (we cannot override operator .* in c++)
template <class ElemType>
Matrix<ElemType>& Matrix<ElemType>::ElementMultiplyWith(const Matrix<ElemType>& a)
{
    return AssignElementProductOf(*this, a);
}

template <class ElemType>
Matrix<ElemType>& Matrix<ElemType>::ElementDivideBy(const Matrix<ElemType>& a)
{
    return AssignElementDivisionOf(*this, a);
}

//[this]=a .* b
template <class ElemType>
Matrix<ElemType>& Matrix<ElemType>::AssignElementProductOf(const Matrix<ElemType>& a, const Matrix<ElemType>& b)
{
    if (a.IsEmpty() || b.IsEmpty())
        LogicError("AssignElementProductOf: Matrix is empty.");

    assert(a.GetNumRows() == b.GetNumRows() && a.GetNumCols() == b.GetNumCols());
    if (!(a.GetNumRows() == b.GetNumRows() && a.GetNumCols() == b.GetNumCols()))
        InvalidArgument("The input matrix dimensions do not match.");

    DecideAndMoveToRightDevice(a, b, *this);
    if (!(a.GetMatrixType() == b.GetMatrixType()))
        NOT_IMPLEMENTED;

    SwitchToMatrixType(a.GetMatrixType(), a.GetFormat(), false);

    DISPATCH_MATRIX_ON_FLAG(this,
                            this,
                            m_CPUMatrix->AssignElementProductOf(*a.m_CPUMatrix, *b.m_CPUMatrix),
                            m_GPUMatrix->AssignElementProductOf(*a.m_GPUMatrix, *b.m_GPUMatrix),
                            NOT_IMPLEMENTED,
                            NOT_IMPLEMENTED);

    return *this;
}

template <class ElemType>
Matrix<ElemType>& Matrix<ElemType>::AddElementProductOf(const Matrix<ElemType>& a, const Matrix<ElemType>& b)
{
    if (a.IsEmpty() || b.IsEmpty())
        LogicError("AddElementProductOf: Matrix is empty.");

    assert(a.GetNumRows() == b.GetNumRows() && a.GetNumCols() == b.GetNumCols());
    if (!(a.GetNumRows() == b.GetNumRows() && a.GetNumCols() == b.GetNumCols()))
        InvalidArgument("The input matrix dimensions do not match.");

    if (!(a.GetNumRows() == GetNumRows() && a.GetNumCols() == GetNumCols()))
        InvalidArgument("The input matrix dimensions do not match [this].");

    DecideAndMoveToRightDevice(*this, a, b);

    if (!(a.GetMatrixType() == b.GetMatrixType() && GetMatrixType() == b.GetMatrixType()))
        NOT_IMPLEMENTED;

    DISPATCH_MATRIX_ON_FLAG(this,
                            nullptr,
                            m_CPUMatrix->AddElementProductOf(*a.m_CPUMatrix, *b.m_CPUMatrix),
                            m_GPUMatrix->AddElementProductOf(*a.m_GPUMatrix, *b.m_GPUMatrix),
                            NOT_IMPLEMENTED,
                            NOT_IMPLEMENTED);

    return *this;
}

//[this]=a ./ b
template <class ElemType>
Matrix<ElemType>& Matrix<ElemType>::AssignElementDivisionOf(const Matrix<ElemType>& a, const Matrix<ElemType>& b)
{
    if (a.IsEmpty() || b.IsEmpty())
        LogicError("AssignElementDivisionOf: Matrix is empty.");

    assert(a.GetNumRows() == b.GetNumRows() && a.GetNumCols() == b.GetNumCols());
    if (!(a.GetNumRows() == b.GetNumRows() && a.GetNumCols() == b.GetNumCols()))
        InvalidArgument("The input matrix dimensions do not match.");

    DecideAndMoveToRightDevice(a, b, *this);
    // WARNING: a and b must have same type
    if (!(a.GetMatrixType() == b.GetMatrixType()))
        NOT_IMPLEMENTED;

    SwitchToMatrixType(a.GetMatrixType(), a.GetFormat(), false);

    DISPATCH_MATRIX_ON_FLAG(this,
                            this,
                            m_CPUMatrix->AssignElementDivisionOf(*a.m_CPUMatrix, *b.m_CPUMatrix),
                            m_GPUMatrix->AssignElementDivisionOf(*a.m_GPUMatrix, *b.m_GPUMatrix),
                            NOT_IMPLEMENTED,
                            NOT_IMPLEMENTED);

    return *this;
}

template <class ElemType>
Matrix<ElemType>& Matrix<ElemType>::ColumnElementMultiplyWith(const Matrix<ElemType>& a)
{
    if (a.IsEmpty() || IsEmpty())
        LogicError("ColumnElementMultiplyWith: Matrix is empty.");

    if (!(a.GetNumRows() == GetNumRows() && a.GetNumCols() == 1))
        InvalidArgument("ColumnElementMultiplyWith: The input matrix should be a col vector and match [this]'s rows.");

    DecideAndMoveToRightDevice(*this, a);
    // WARNING: a and this must have same type
    if (!(GetMatrixType() == a.GetMatrixType()))
        NOT_IMPLEMENTED;

    SwitchToMatrixType(a.GetMatrixType(), a.GetFormat(), false);

    DISPATCH_MATRIX_ON_FLAG(&a,
                            this,
                            m_CPUMatrix->ColumnElementMultiplyWith(*a.m_CPUMatrix),
                            m_GPUMatrix->ColumnElementMultiplyWith(*a.m_GPUMatrix),
                            NOT_IMPLEMENTED,
                            NOT_IMPLEMENTED);

    return *this;
}

template <class ElemType>
Matrix<ElemType>& Matrix<ElemType>::RowElementMultiplyWith(const Matrix<ElemType>& a)
{
    if (a.IsEmpty() || IsEmpty())
        LogicError("RowElementMultiplyWith: Matrix is empty.");

    if (!(a.GetNumCols() == GetNumCols() && a.GetNumRows() == 1))
        InvalidArgument("RowElementMultiplyWith: The input matrix should be a row vector and match [this]'s columns.");

    // WARNING: a and this must have same type
    if (!(GetMatrixType() == a.GetMatrixType()))
        NOT_IMPLEMENTED;

    SwitchToMatrixType(a.GetMatrixType(), a.GetFormat(), false);

    DISPATCH_MATRIX_ON_FLAG(this,
                            this,
                            m_CPUMatrix->RowElementMultiplyWith(*a.m_CPUMatrix),
                            m_GPUMatrix->RowElementMultiplyWith(*a.m_GPUMatrix),
                            NOT_IMPLEMENTED,
                            NOT_IMPLEMENTED);

    return *this;
}

template <class ElemType>
Matrix<ElemType>& Matrix<ElemType>::RowElementDivideBy(const Matrix<ElemType>& a)
{
    if (a.IsEmpty() || IsEmpty())
        LogicError("RowElementDivideBy: Matrix is empty.");

    if (!(a.GetNumCols() == GetNumCols() && a.GetNumRows() == 1))
        InvalidArgument("RowElementDivideBy: The input matrix should be a row vector and match [this]'s columns.");

    // WARNING: a and this must have same type
    if (!(GetMatrixType() == a.GetMatrixType()))
        NOT_IMPLEMENTED;

    SwitchToMatrixType(a.GetMatrixType(), a.GetFormat(), false);

    DISPATCH_MATRIX_ON_FLAG(this,
                            this,
                            m_CPUMatrix->RowElementDivideBy(*a.m_CPUMatrix),
                            m_GPUMatrix->RowElementDivideBy(*a.m_GPUMatrix),
                            NOT_IMPLEMENTED,
                            NOT_IMPLEMENTED);

    return *this;
}

template <class ElemType>
Matrix<ElemType>& Matrix<ElemType>::ColumnElementDivideBy(const Matrix<ElemType>& a)
{
    if (a.IsEmpty() || IsEmpty())
        LogicError("ColumnElementDivideBy: Matrix is empty.");

    if (!(a.GetNumRows() == GetNumRows() && a.GetNumCols() == 1))
        InvalidArgument("ColumnElementDivideBy: The input matrix should be a col vector and match [this]'s rows.");

    DecideAndMoveToRightDevice(*this, a);
    // WARNING: a and this must have same type
    if (!(GetMatrixType() == a.GetMatrixType()))
        NOT_IMPLEMENTED;

    SwitchToMatrixType(a.GetMatrixType(), a.GetFormat(), false);

    DISPATCH_MATRIX_ON_FLAG(&a,
                            this,
                            m_CPUMatrix->ColumnElementDivideBy(*a.m_CPUMatrix),
                            m_GPUMatrix->ColumnElementDivideBy(*a.m_GPUMatrix),
                            NOT_IMPLEMENTED,
                            NOT_IMPLEMENTED);

    return *this;
}

//[this]=1 ./ a
template <class ElemType>
Matrix<ElemType>& Matrix<ElemType>::ElementInverse()
{
    DISPATCH_MATRIX_ON_FLAG(this,
                            this,
                            m_CPUMatrix->ElementInverse(),
                            m_GPUMatrix->ElementInverse(),
                            NOT_IMPLEMENTED,
                            m_GPUSparseMatrix->ElementInverse());

    return (*this);
}

template <class ElemType>
Matrix<ElemType>& Matrix<ElemType>::AssignElementInverseOf(const Matrix<ElemType>& a)
{
    if (a.IsEmpty())
        LogicError("AssignElementInverseOf: Matrix a is empty.");

    DecideAndMoveToRightDevice(a, *this);
    SwitchToMatrixType(a.GetMatrixType(), a.GetFormat(), false);

    DISPATCH_MATRIX_ON_FLAG(&a,
                            this,
                            m_CPUMatrix->AssignElementInverseOf(*a.m_CPUMatrix),
                            m_GPUMatrix->AssignElementInverseOf(*a.m_GPUMatrix),
                            NOT_IMPLEMENTED,
                            m_GPUSparseMatrix->AssignElementInverseOf(*a.m_GPUSparseMatrix));

    return *this;
}

template <class ElemType>
Matrix<ElemType>& Matrix<ElemType>::InplaceSigmoid()
{
    DISPATCH_MATRIX_ON_FLAG(this,
                            this,
                            m_CPUMatrix->InplaceSigmoid(),
                            m_GPUMatrix->InplaceSigmoid(),
                            NOT_IMPLEMENTED,
                            m_GPUSparseMatrix->InplaceSigmoid());

    return (*this);
}

template <class ElemType>
Matrix<ElemType>& Matrix<ElemType>::AssignSigmoidOf(const Matrix<ElemType>& a)
{
    DecideAndMoveToRightDevice(a, *this);
    SwitchToMatrixType(a.GetMatrixType(), a.GetFormat(), false);

    DISPATCH_MATRIX_ON_FLAG(&a,
                            this,
                            m_CPUMatrix->AssignSigmoidOf(*a.m_CPUMatrix),
                            m_GPUMatrix->AssignSigmoidOf(*a.m_GPUMatrix),
                            NOT_IMPLEMENTED,
                            m_GPUSparseMatrix->AssignSigmoidOf(*a.m_GPUSparseMatrix));

    return *this;
}

//[this]=sigmoid([this]) element wise
template <class ElemType>
Matrix<ElemType>& Matrix<ElemType>::InplaceLinearRectifierDerivative()
{
    DISPATCH_MATRIX_ON_FLAG(this,
                            this,
                            m_CPUMatrix->InplaceLinearRectifierDerivative(),
                            m_GPUMatrix->InplaceLinearRectifierDerivative(),
                            NOT_IMPLEMENTED,
                            m_GPUSparseMatrix->InplaceLinearRectifierDerivative());

    return (*this);
}

template <class ElemType>
Matrix<ElemType>& Matrix<ElemType>::AssignLinearRectifierDerivativeOf(const Matrix<ElemType>& a)
{
    DecideAndMoveToRightDevice(a, *this);
    SwitchToMatrixType(a.GetMatrixType(), a.GetFormat(), false);

    DISPATCH_MATRIX_ON_FLAG(&a,
                            this,
                            m_CPUMatrix->AssignLinearRectifierDerivativeOf(*a.m_CPUMatrix),
                            m_GPUMatrix->AssignLinearRectifierDerivativeOf(*a.m_GPUMatrix),
                            NOT_IMPLEMENTED,
                            m_GPUSparseMatrix->AssignLinearRectifierDerivativeOf(*a.m_GPUSparseMatrix));

    return *this;
}

//[this]=sigmoid([this]) element wise
template <class ElemType>
Matrix<ElemType>& Matrix<ElemType>::InplaceSigmoidDerivative()
{
    DISPATCH_MATRIX_ON_FLAG(this,
                            this,
                            m_CPUMatrix->InplaceSigmoidDerivative(),
                            m_GPUMatrix->InplaceSigmoidDerivative(),
                            NOT_IMPLEMENTED,
                            NOT_IMPLEMENTED);

    return (*this);
}

template <class ElemType>
Matrix<ElemType>& Matrix<ElemType>::AssignSigmoidDerivativeOf(const Matrix<ElemType>& a)
{
    DecideAndMoveToRightDevice(a, *this);
    SwitchToMatrixType(a.GetMatrixType(), a.GetFormat(), false);

    DISPATCH_MATRIX_ON_FLAG(&a,
                            this,
                            m_CPUMatrix->AssignSigmoidDerivativeOf(*a.m_CPUMatrix),
                            m_GPUMatrix->AssignSigmoidDerivativeOf(*a.m_GPUMatrix),
                            NOT_IMPLEMENTED,
                            NOT_IMPLEMENTED);

    return *this;
}

template <class ElemType>
Matrix<ElemType>& Matrix<ElemType>::AssignNumOfDiff(const Matrix<ElemType>& a, const Matrix<ElemType>& b, bool searchInCol)
{
    DecideAndMoveToRightDevice(a, b, *this);
    // WARNING: a and b must have same type
    if (!(a.GetMatrixType() == b.GetMatrixType()))
        NOT_IMPLEMENTED;

    SwitchToMatrixType(a.GetMatrixType(), a.GetFormat(), false);

    DISPATCH_MATRIX_ON_FLAG(this,
                            this,
                            m_CPUMatrix->AssignNumOfDiff(*a.m_CPUMatrix, *b.m_CPUMatrix, searchInCol),
                            m_GPUMatrix->AssignNumOfDiff(*a.m_GPUMatrix, *b.m_GPUMatrix, searchInCol),
                            NOT_IMPLEMENTED,
                            NOT_IMPLEMENTED);

    return *this;
}
//[this]=tanh([this]) element wise
template <class ElemType>
Matrix<ElemType>& Matrix<ElemType>::InplaceTanh()
{
    DISPATCH_MATRIX_ON_FLAG(this,
                            this,
                            m_CPUMatrix->InplaceTanh(),
                            m_GPUMatrix->InplaceTanh(),
                            NOT_IMPLEMENTED,
                            m_GPUSparseMatrix->InplaceTanh());

    return (*this);
}

template <class ElemType>
Matrix<ElemType>& Matrix<ElemType>::AssignTanhOf(const Matrix<ElemType>& a)
{
    DecideAndMoveToRightDevice(a, *this);
    SwitchToMatrixType(a.GetMatrixType(), a.GetFormat(), false);

    DISPATCH_MATRIX_ON_FLAG(&a,
                            this,
                            m_CPUMatrix->AssignTanhOf(*a.m_CPUMatrix),
                            m_GPUMatrix->AssignTanhOf(*a.m_GPUMatrix),
                            NOT_IMPLEMENTED,
                            m_GPUSparseMatrix->AssignTanhOf(*a.m_GPUSparseMatrix));

    return *this;
}

//[this]=softmax([this]) element wise
template <class ElemType>
Matrix<ElemType>& Matrix<ElemType>::InplaceLogSoftmax(const bool isColWise)
{
    DISPATCH_MATRIX_ON_FLAG(this,
                            this,
                            m_CPUMatrix->InplaceLogSoftmax(isColWise),
                            m_GPUMatrix->InplaceLogSoftmax(isColWise),
                            NOT_IMPLEMENTED,
                            NOT_IMPLEMENTED);

    return *this;
}

template <class ElemType>
Matrix<ElemType>& Matrix<ElemType>::AssignLogSoftmaxOf(const Matrix<ElemType>& a, const bool isColWise)
{
    if (a.IsEmpty())
        LogicError("AssignLogSoftmaxOf: Matrix a is empty.");
    DecideAndMoveToRightDevice(a, *this);
    SwitchToMatrixType(a.GetMatrixType(), a.GetFormat(), false);

    DISPATCH_MATRIX_ON_FLAG(&a,
                            this,
                            m_CPUMatrix->AssignLogSoftmaxOf(*a.m_CPUMatrix, isColWise),
                            m_GPUMatrix->AssignLogSoftmaxOf(*a.m_GPUMatrix, isColWise),
                            NOT_IMPLEMENTED,
                            NOT_IMPLEMENTED);

    return *this;
}

//[this]=softmax([this]) element wise
template <class ElemType>
Matrix<ElemType>& Matrix<ElemType>::InplaceHardmax(const bool isColWise)
{
    DISPATCH_MATRIX_ON_FLAG(this,
                            this,
                            m_CPUMatrix->InplaceHardmax(isColWise),
                            m_GPUMatrix->InplaceHardmax(isColWise),
                            NOT_IMPLEMENTED,
                            NOT_IMPLEMENTED);

    return *this;
}

template <class ElemType>
Matrix<ElemType>& Matrix<ElemType>::AssignHardmaxOf(const Matrix<ElemType>& a, const bool isColWise)
{
    if (a.IsEmpty())
        LogicError("AssignHardmaxOf: Matrix a is empty.");
    DecideAndMoveToRightDevice(a, *this);
    SwitchToMatrixType(a.GetMatrixType(), a.GetFormat(), false);

    DISPATCH_MATRIX_ON_FLAG(&a,
                            this,
                            m_CPUMatrix->AssignHardmaxOf(*a.m_CPUMatrix, isColWise),
                            m_GPUMatrix->AssignHardmaxOf(*a.m_GPUMatrix, isColWise),
                            NOT_IMPLEMENTED,
                            NOT_IMPLEMENTED);

    return *this;
}

template <class ElemType>
Matrix<ElemType>& Matrix<ElemType>::InplaceSqrt()
{
    DISPATCH_MATRIX_ON_FLAG(this,
                            this,
                            m_CPUMatrix->InplaceSqrt(),
                            m_GPUMatrix->InplaceSqrt(),
                            NOT_IMPLEMENTED,
                            m_GPUSparseMatrix->InplaceSqrt());

    return *this;
}

template <class ElemType>
Matrix<ElemType>& Matrix<ElemType>::AssignSqrtOf(const Matrix<ElemType>& a)
{
    if (a.IsEmpty())
        LogicError("AssignSqrtOf: Matrix a is empty.");

    DecideAndMoveToRightDevice(a, *this);
    SwitchToMatrixType(a.GetMatrixType(), a.GetFormat(), false);

    DISPATCH_MATRIX_ON_FLAG(&a,
                            this,
                            m_CPUMatrix->AssignSqrtOf(*a.m_CPUMatrix),
                            m_GPUMatrix->AssignSqrtOf(*a.m_GPUMatrix),
                            NOT_IMPLEMENTED,
                            m_GPUSparseMatrix->AssignSqrtOf(*a.m_GPUSparseMatrix));

    return *this;
}

//[this]=exp([this]) element wise
template <class ElemType>
Matrix<ElemType>& Matrix<ElemType>::InplaceExp()
{
    DISPATCH_MATRIX_ON_FLAG(this,
                            this,
                            m_CPUMatrix->InplaceExp(),
                            m_GPUMatrix->InplaceExp(),
                            NOT_IMPLEMENTED,
                            m_GPUSparseMatrix->InplaceExp());

    return *this;
}

template <class ElemType>
Matrix<ElemType>& Matrix<ElemType>::AssignExpOf(const Matrix<ElemType>& a)
{
    if (a.IsEmpty())
        LogicError("AssignExpOf: Matrix a is empty.");

    DecideAndMoveToRightDevice(a, *this);
    SwitchToMatrixType(a.GetMatrixType(), a.GetFormat(), false);

    DISPATCH_MATRIX_ON_FLAG(&a,
                            this,
                            m_CPUMatrix->AssignExpOf(*a.m_CPUMatrix),
                            m_GPUMatrix->AssignExpOf(*a.m_GPUMatrix),
                            NOT_IMPLEMENTED,
                            m_GPUSparseMatrix->AssignExpOf(*a.m_GPUSparseMatrix));

    return *this;
}

//[this]=exp([this]) element wise
template <class ElemType>
Matrix<ElemType>& Matrix<ElemType>::InplaceAbs()
{
    DISPATCH_MATRIX_ON_FLAG(this,
                            nullptr,
                            m_CPUMatrix->InplaceAbs(),
                            m_GPUMatrix->InplaceAbs(),
                            NOT_IMPLEMENTED,
                            m_GPUSparseMatrix->InplaceAbs());

    return *this;
}

template <class ElemType>
Matrix<ElemType>& Matrix<ElemType>::AssignAbsOf(const Matrix<ElemType>& a)
{
    if (a.IsEmpty())
        LogicError("AssignAbsOf: Matrix a is empty.");

    DecideAndMoveToRightDevice(a, *this);
    SwitchToMatrixType(a.GetMatrixType(), a.GetFormat(), false);

    DISPATCH_MATRIX_ON_FLAG(&a,
                            this,
                            m_CPUMatrix->AssignAbsOf(*a.m_CPUMatrix),
                            m_GPUMatrix->AssignAbsOf(*a.m_GPUMatrix),
                            NOT_IMPLEMENTED,
                            m_GPUSparseMatrix->AssignAbsOf(*a.m_GPUSparseMatrix));

    return *this;
}

//[this]=log([this]) element wise
template <class ElemType>
Matrix<ElemType>& Matrix<ElemType>::InplaceLog()
{
    DISPATCH_MATRIX_ON_FLAG(this,
                            this,
                            m_CPUMatrix->InplaceLog(),
                            m_GPUMatrix->InplaceLog(),
                            NOT_IMPLEMENTED,
                            m_GPUSparseMatrix->InplaceLog());

    return *this;
}

//[this]=log([this]) element wise
template <class ElemType>
Matrix<ElemType>& Matrix<ElemType>::InplaceLog10()
{
    DISPATCH_MATRIX_ON_FLAG(this,
                            this,
                            m_CPUMatrix->InplaceLog10(),
                            NOT_IMPLEMENTED,
                            NOT_IMPLEMENTED,
                            NOT_IMPLEMENTED);

    return *this;
}

template <class ElemType>
Matrix<ElemType>& Matrix<ElemType>::AssignLogOf(const Matrix<ElemType>& a)
{
    if (a.IsEmpty())
        LogicError("AssignLogOf: Matrix a is empty.");

    DecideAndMoveToRightDevice(a, *this);
    SwitchToMatrixType(a.GetMatrixType(), a.GetFormat(), false);

    DISPATCH_MATRIX_ON_FLAG(&a,
                            this,
                            m_CPUMatrix->AssignLogOf(*a.m_CPUMatrix),
                            m_GPUMatrix->AssignLogOf(*a.m_GPUMatrix),
                            NOT_IMPLEMENTED,
                            m_GPUSparseMatrix->AssignLogOf(*a.m_GPUSparseMatrix));

    return *this;
}

template <class ElemType>
Matrix<ElemType>& Matrix<ElemType>::AssignLog10Of(const Matrix<ElemType>& a)
{
    if (a.IsEmpty())
        LogicError("AssignLogOf: Matrix a is empty.");

    DecideAndMoveToRightDevice(a, *this);
    SwitchToMatrixType(a.GetMatrixType(), a.GetFormat(), false);

    DISPATCH_MATRIX_ON_FLAG(&a,
                            this,
                            m_CPUMatrix->AssignLog10Of(*a.m_CPUMatrix),
                            NOT_IMPLEMENTED,
                            NOT_IMPLEMENTED,
                            m_GPUSparseMatrix->AssignLogOf(*a.m_GPUSparseMatrix));

    return *this;
}

//[this]=cos([this]) element wise
template <class ElemType>
Matrix<ElemType>& Matrix<ElemType>::InplaceCosine()
{
    DISPATCH_MATRIX_ON_FLAG(this,
                            this,
                            m_CPUMatrix->InplaceCosine(),
                            m_GPUMatrix->InplaceCosine(),
                            NOT_IMPLEMENTED,
                            NOT_IMPLEMENTED);

    return *this;
}

template <class ElemType>
Matrix<ElemType>& Matrix<ElemType>::AssignCosineOf(const Matrix<ElemType>& a)
{
    if (a.IsEmpty())
        LogicError("AssignCosineOf: Matrix a is empty.");

    DecideAndMoveToRightDevice(a, *this);
    SwitchToMatrixType(a.GetMatrixType(), a.GetFormat(), false);

    DISPATCH_MATRIX_ON_FLAG(&a,
                            this,
                            m_CPUMatrix->AssignCosineOf(*a.m_CPUMatrix),
                            m_GPUMatrix->AssignCosineOf(*a.m_GPUMatrix),
                            NOT_IMPLEMENTED,
                            NOT_IMPLEMENTED);

    return *this;
}

//[this]= -sin([this]) element wise
template <class ElemType>
Matrix<ElemType>& Matrix<ElemType>::InplaceNegativeSine()
{
    DISPATCH_MATRIX_ON_FLAG(this,
                            this,
                            m_CPUMatrix->InplaceNegativeSine(),
                            m_GPUMatrix->InplaceNegativeSine(),
                            NOT_IMPLEMENTED,
                            NOT_IMPLEMENTED);

    return *this;
}

template <class ElemType>
Matrix<ElemType>& Matrix<ElemType>::AssignNegativeSineOf(const Matrix<ElemType>& a)
{
    if (a.IsEmpty())
        LogicError("AssignNegativeSineOf: Matrix a is empty.");

    DecideAndMoveToRightDevice(a, *this);
    SwitchToMatrixType(a.GetMatrixType(), a.GetFormat(), false);

    DISPATCH_MATRIX_ON_FLAG(&a,
                            this,
                            m_CPUMatrix->AssignNegativeSineOf(*a.m_CPUMatrix),
                            m_GPUMatrix->AssignNegativeSineOf(*a.m_GPUMatrix),
                            NOT_IMPLEMENTED,
                            NOT_IMPLEMENTED);

    return *this;
}

template <class ElemType>
Matrix<ElemType>& Matrix<ElemType>::InplaceTruncate(const ElemType threshold)
{
    if (IsEmpty())
        LogicError("InplaceTruncate: Matrix is empty.");

    if (sizeof(ElemType) == sizeof(float))
    {
        if (!isfinite((float) threshold))
            return *this;
    }
    else
    {
        if (!isfinite(threshold))
            return *this;
    }

    DISPATCH_MATRIX_ON_FLAG(this,
                            this,
                            m_CPUMatrix->InplaceTruncate(threshold),
                            m_GPUMatrix->InplaceTruncate(threshold),
                            m_CPUSparseMatrix->InplaceTruncate(threshold),
                            m_GPUSparseMatrix->InplaceTruncate(threshold));

    return *this;
}

template <class ElemType>
void Matrix<ElemType>::InplaceTranspose()
{
    if (IsEmpty())
        return;

    DISPATCH_MATRIX_ON_FLAG(this,
                            this,
                            NOT_IMPLEMENTED,
                            NOT_IMPLEMENTED,
                            NOT_IMPLEMENTED,
                            m_GPUSparseMatrix->InplaceTranspose());
}

template <class ElemType>
Matrix<ElemType>& Matrix<ElemType>::InplaceSoftThreshold(const ElemType threshold)
{
    assert(threshold >= 0);

    if (IsEmpty())
        LogicError("InplaceSoftThreshold: Matrix is empty.");

    if (threshold == 0)
        return *this;

    DISPATCH_MATRIX_ON_FLAG(this,
                            this,
                            m_CPUMatrix->InplaceSoftThreshold(threshold),
                            m_GPUMatrix->InplaceSoftThreshold(threshold),
                            m_CPUSparseMatrix->InplaceSoftThreshold(threshold),
                            m_GPUSparseMatrix->InplaceSoftThreshold(threshold));

    return *this;
}
//Threshold truncating: this[i] = max( this[i], threshold )
template <class ElemType>
Matrix<ElemType>& Matrix<ElemType>::InplaceTruncateBottom(const ElemType threshold)
{
    if (IsEmpty())
        LogicError("InplaceTruncateBottom: Matrix is empty.");

    if (sizeof(ElemType) == sizeof(float))
    {
        if (!isfinite((float) threshold))
            return *this;
    }
    else
    {
        if (!isfinite(threshold))
            return *this;
    }

    DISPATCH_MATRIX_ON_FLAG(this,
                            this,
                            m_CPUMatrix->InplaceTruncateBottom(threshold),
                            m_GPUMatrix->InplaceTruncateBottom(threshold),
                            m_CPUSparseMatrix->InplaceTruncateBottom(threshold),
                            m_GPUSparseMatrix->InplaceTruncateBottom(threshold));

    return *this;
}

//Threshold truncating: this[i] = max( a[i], threshold )
template <class ElemType>
Matrix<ElemType>& Matrix<ElemType>::AssignTruncateBottomOf(const Matrix<ElemType>& a, const ElemType threshold)
{
    if (a.IsEmpty())
        LogicError("AssignTruncateBottomOf: Matrix a is empty.");

    if (sizeof(ElemType) == sizeof(float))
    {
        if (!isfinite((float) threshold))
        {
            this->SetValue(a);
            return *this;
        }
    }
    else
    {
        if (!isfinite(threshold))
        {
            this->SetValue(a);
            return *this;
        }
    }

    DecideAndMoveToRightDevice(a, *this);
    SwitchToMatrixType(a.GetMatrixType(), a.GetFormat(), false);

    DISPATCH_MATRIX_ON_FLAG(&a,
                            this,
                            m_CPUMatrix->AssignTruncateBottomOf(*a.m_CPUMatrix, threshold),
                            m_GPUMatrix->AssignTruncateBottomOf(*a.m_GPUMatrix, threshold),
                            NOT_IMPLEMENTED,
                            m_GPUSparseMatrix->AssignTruncateBottomOf(*a.m_GPUSparseMatrix, threshold));

    return *this;
}

//Threshold truncating: this[i] = min( this[i], threshold )
template <class ElemType>
Matrix<ElemType>& Matrix<ElemType>::InplaceTruncateTop(const ElemType threshold)
{
    if (IsEmpty())
        LogicError("InplaceTruncateTop: Matrix is empty.");

    if (sizeof(ElemType) == sizeof(float))
    {
        if (!isfinite((float) threshold))
            return *this;
    }
    else
    {
        if (!isfinite(threshold))
            return *this;
    }

    DISPATCH_MATRIX_ON_FLAG(this,
                            this,
                            m_CPUMatrix->InplaceTruncateTop(threshold),
                            m_GPUMatrix->InplaceTruncateTop(threshold),
                            m_CPUSparseMatrix->InplaceTruncateTop(threshold),
                            m_GPUSparseMatrix->InplaceTruncateTop(threshold));

    return *this;
}
//Threshold truncating: this[i] = min( a[i], threshold )
template <class ElemType>
Matrix<ElemType>& Matrix<ElemType>::AssignTruncateTopOf(const Matrix<ElemType>& a, const ElemType threshold)
{
    if (a.IsEmpty())
        LogicError("AssignTruncateTopOf: Matrix a is empty.");

    if (sizeof(ElemType) == sizeof(float))
    {
        if (!isfinite((float) threshold))
        {
            this->SetValue(a);
            return *this;
        }
    }
    else
    {
        if (!isfinite(threshold))
        {
            this->SetValue(a);
            return *this;
        }
    }

    DecideAndMoveToRightDevice(a, *this);
    SwitchToMatrixType(a.GetMatrixType(), a.GetFormat(), false);

    DISPATCH_MATRIX_ON_FLAG(&a,
                            this,
                            m_CPUMatrix->AssignTruncateTopOf(*a.m_CPUMatrix, threshold),
                            m_GPUMatrix->AssignTruncateTopOf(*a.m_GPUMatrix, threshold),
                            NOT_IMPLEMENTED,
                            m_GPUSparseMatrix->AssignTruncateTopOf(*a.m_GPUSparseMatrix, threshold));

    return *this;
}

//Threshold truncating: this[i] = 0 if abs(this[i]<threshold).
template <class ElemType>
Matrix<ElemType>& Matrix<ElemType>::SetToZeroIfAbsLessThan(const ElemType threshold)
{
    if (IsEmpty())
        LogicError("SetToZeroIfAbsLessThan: Matrix is empty.");

    DISPATCH_MATRIX_ON_FLAG(this,
                            this,
                            m_CPUMatrix->SetToZeroIfAbsLessThan(threshold),
                            m_GPUMatrix->SetToZeroIfAbsLessThan(threshold),
                            NOT_IMPLEMENTED,
                            m_GPUSparseMatrix->SetToZeroIfAbsLessThan(threshold));

    return *this;
}

//sum of all elements
template <class ElemType>
ElemType Matrix<ElemType>::SumOfElements() const
{
    if (IsEmpty())
        LogicError("SumOfElements: Matrix is empty.");

    DISPATCH_MATRIX_ON_FLAG(this,
                            nullptr,
                            return m_CPUMatrix->SumOfElements(),
                            return m_GPUMatrix->SumOfElements(),
                            return m_CPUSparseMatrix->SumOfElements(),
                            return m_GPUSparseMatrix->SumOfElements());
}

template <class ElemType>
Matrix<ElemType>& Matrix<ElemType>::AssignSumOfElements(const Matrix<ElemType>& a)
{
    if (a.IsEmpty())
        LogicError("AssignSumOfElements: Matrix a is empty.");

    // WARNING: a and this must have same type
    if (!(GetMatrixType() == a.GetMatrixType()))
        NOT_IMPLEMENTED;

    SwitchToMatrixType(a.GetMatrixType(), a.GetFormat(), false);

    DISPATCH_MATRIX_ON_FLAG(&a,
                            this,
                            m_CPUMatrix->AssignSumOfElements(*a.m_CPUMatrix),
                            m_GPUMatrix->AssignSumOfElements(*a.m_GPUMatrix),
                            NOT_IMPLEMENTED,
                            NOT_IMPLEMENTED);

    return *this;
}

template <class ElemType>
DeviceBoundNumber<ElemType> Matrix<ElemType>::Sum_AsDeviceBoundNum() const
{
    DeviceBoundNumber<ElemType> result;

    DISPATCH_MATRIX_ON_FLAG(this,
                            nullptr,
                            ElemType* val = new ElemType;
                                * val = m_CPUMatrix->SumOfElements(); result.ShallowCopyFrom(val, -1); return result,
                                                                                                              return m_GPUMatrix->Sum_AsDeviceBoundNum(),
                                                                                                              NOT_IMPLEMENTED,
                                                                                                              NOT_IMPLEMENTED);
}

//sum of all elements
template <class ElemType>
ElemType Matrix<ElemType>::SumOfAbsElements() const
{
    if (IsEmpty())
        LogicError("SumOfAbsElements: Matrix is empty.");

    DISPATCH_MATRIX_ON_FLAG(this, nullptr,
                            { return m_CPUMatrix->SumOfAbsElements(); },
                            { return m_GPUMatrix->SumOfAbsElements(); },
                            { NOT_IMPLEMENTED; },
                            { return m_GPUSparseMatrix->SumOfAbsElements(); });
}

//sum of all elements
template <class ElemType>
ElemType Matrix<ElemType>::LogSumOfElements() const
{
    if (IsEmpty())
        LogicError("LogSumOfElements: Matrix is empty.");

    DISPATCH_MATRIX_ON_FLAG(this, nullptr,
                            { return m_CPUMatrix->LogSumOfElements(); },
                            { return m_GPUMatrix->LogSumOfElements(); },
                            { NOT_IMPLEMENTED},
                            { NOT_IMPLEMENTED });
}

template <class ElemType>
bool Matrix<ElemType>::IsValid() const
{
    if (m_currentDataLocation == CurrentDataLocation::GPU && GetMatrixType() == MatrixType::SPARSE)
    {
        return this->m_GPUSparseMatrix->IsValid();
    }
    else
    {
        NOT_IMPLEMENTED;
    }

    return false;
}

template <class ElemType>
bool Matrix<ElemType>::IsEqualTo(const Matrix<ElemType>& a, const ElemType threshold /*= 1e-8*/) const
{
    return AreEqual(*this, a, threshold);
}

template <class ElemType>
void Matrix<ElemType>::VectorSum(const Matrix<ElemType>& a, Matrix<ElemType>& c, const bool isColWise)
{
    DecideAndMoveToRightDevice(c, a);
    if (!(a.GetMatrixType() == c.GetMatrixType()))
        NOT_IMPLEMENTED;

    DISPATCH_MATRIX_ON_FLAG(&c,
                            &c,
                            CPUMatrix<ElemType>::VectorSum(*a.m_CPUMatrix, *c.m_CPUMatrix, isColWise),
                            GPUMatrix<ElemType>::VectorSum(*a.m_GPUMatrix, *c.m_GPUMatrix, isColWise),
                            NOT_IMPLEMENTED,
                            NOT_IMPLEMENTED);
}

template <class ElemType>
void Matrix<ElemType>::VectorNorm1(Matrix<ElemType>& c, const bool isColWise) const
{
    if (IsEmpty())
        LogicError("VectorNormInf: Matrix is empty.");

    DecideAndMoveToRightDevice(*this, c);
    c.SwitchToMatrixType(GetMatrixType(), GetFormat(), false);

    DISPATCH_MATRIX_ON_FLAG(this,
                            &c,
                            m_CPUMatrix->VectorNorm1(*c.m_CPUMatrix, isColWise),
                            m_GPUMatrix->VectorNorm1(*c.m_GPUMatrix, isColWise),
                            NOT_IMPLEMENTED,
                            NOT_IMPLEMENTED);
}

template <class ElemType>
Matrix<ElemType>& Matrix<ElemType>::AssignVectorNorm1Of(Matrix<ElemType>& a, const bool isColWise)
{
    a.VectorNorm1(*this, isColWise);
    return *this;
}

template <class ElemType>
void Matrix<ElemType>::VectorNorm2(Matrix<ElemType>& c, const bool isColWise) const
{
    if (IsEmpty())
        LogicError("VectorNorm2: Matrix is empty.");

    DecideAndMoveToRightDevice(*this, c);
    c.SwitchToMatrixType(GetMatrixType(), GetFormat(), false);

    DISPATCH_MATRIX_ON_FLAG(this,
                            &c,
                            m_CPUMatrix->VectorNorm2(*c.m_CPUMatrix, isColWise),
                            m_GPUMatrix->VectorNorm2(*c.m_GPUMatrix, isColWise),
                            NOT_IMPLEMENTED,
                            NOT_IMPLEMENTED);
}

template <class ElemType>
Matrix<ElemType>& Matrix<ElemType>::AssignVectorNorm2Of(Matrix<ElemType>& a, const bool isColWise)
{
    a.VectorNorm2(*this, isColWise);
    return *this;
}

template <class ElemType>
void Matrix<ElemType>::VectorNormInf(Matrix<ElemType>& c, const bool isColWise) const
{
    if (IsEmpty())
        LogicError("VectorNormInf: Matrix is empty.");

    DecideAndMoveToRightDevice(*this, c);
    c.SwitchToMatrixType(GetMatrixType(), GetFormat(), false);

    DISPATCH_MATRIX_ON_FLAG(this,
                            &c,
                            m_CPUMatrix->VectorNormInf(*c.m_CPUMatrix, isColWise),
                            m_GPUMatrix->VectorNormInf(*c.m_GPUMatrix, isColWise),
                            NOT_IMPLEMENTED,
                            NOT_IMPLEMENTED);
}

template <class ElemType>
Matrix<ElemType>& Matrix<ElemType>::AssignVectorNormInfOf(Matrix<ElemType>& a, const bool isColWise)
{
    a.VectorNormInf(*this, isColWise);
    return *this;
}

template <class ElemType>
Matrix<ElemType>& Matrix<ElemType>::AssignInnerProductOf(const Matrix<ElemType>& a, const Matrix<ElemType>& b, const bool isColWise)
{
    InnerProduct(a, b, *this, isColWise);
    return *this;
}

//column-wise crossproduct
template <class ElemType>
Matrix<ElemType>& Matrix<ElemType>::AssignKhatriRaoProductOf(const Matrix<ElemType>& a, const Matrix<ElemType>& b)
{
    if (a.IsEmpty() || b.IsEmpty())
        LogicError("AssignKhatriRaoProductOf: Matrix is empty.");

    assert(a.GetNumCols() == b.GetNumCols());
    if (!(a.GetNumCols() == b.GetNumCols()))
        InvalidArgument("AssignKhatriRaoProductOf: The input matrix dimensions do not match.");

    DecideAndMoveToRightDevice(a, b, *this);
    // WARNING: a and b must have same type
    if (!(a.GetMatrixType() == b.GetMatrixType()))
        NOT_IMPLEMENTED;

    SwitchToMatrixType(a.GetMatrixType(), a.GetFormat(), false);

    DISPATCH_MATRIX_ON_FLAG(this,
                            this,
                            m_CPUMatrix->AssignKhatriRaoProductOf(*a.m_CPUMatrix, *b.m_CPUMatrix),
                            m_GPUMatrix->AssignKhatriRaoProductOf(*a.m_GPUMatrix, *b.m_GPUMatrix),
                            NOT_IMPLEMENTED,
                            NOT_IMPLEMENTED);

    return *this;
}

//column-wise reshaped product. Used to compute KhatriRaoProduct Gradient
//   this = reshape each column of a from (K1xK2,1) to (K1, K2)
//   if each column of a is not transposed, each (K1, K2) times each column of b (K2, frames).
//   the output is a (K1, frames) matrix
//   if each column of a is tranposed, each (K1, K2)^T times each column of b(K1, frames) and output is (K2, frames)
//column-wise crossproduct
template <class ElemType>
Matrix<ElemType>& Matrix<ElemType>::AddColumnReshapeProductOf(const Matrix<ElemType>& a, const Matrix<ElemType>& b, const bool transposeAColumn)
{
    if (a.IsEmpty() || b.IsEmpty())
        LogicError("AddColumnReshapeProductOf: Matrix is empty.");

    assert(a.GetNumCols() == b.GetNumCols());
    if (!(a.GetNumCols() == b.GetNumCols()))
        InvalidArgument("AddColumnReshapeProductOf: The input matrix dimensions do not match.");

    DecideAndMoveToRightDevice(*this, a, b);
    // WARNING: a and b must have same type
    if (!(a.GetMatrixType() == b.GetMatrixType() && GetMatrixType() == b.GetMatrixType()))
        NOT_IMPLEMENTED;

    DISPATCH_MATRIX_ON_FLAG(this,
                            this,
                            m_CPUMatrix->AddColumnReshapeProductOf(*a.m_CPUMatrix, *b.m_CPUMatrix, transposeAColumn),
                            m_GPUMatrix->AddColumnReshapeProductOf(*a.m_GPUMatrix, *b.m_GPUMatrix, transposeAColumn),
                            NOT_IMPLEMENTED,
                            NOT_IMPLEMENTED);

    return *this;
}

template <class ElemType>
Matrix<ElemType>& Matrix<ElemType>::AddWithScaleOf(ElemType alpha, const Matrix<ElemType>& a)
{
    ScaleAndAdd(alpha, a, *this);
    return *this;
}

template <class ElemType>
ElemType Matrix<ElemType>::FrobeniusNorm() const
{
    if (IsEmpty())
        LogicError("FrobeniusNorm: Matrix is empty.");

    DISPATCH_MATRIX_ON_FLAG(this,
                            nullptr,
                            return m_CPUMatrix->FrobeniusNorm(),
                            return m_GPUMatrix->FrobeniusNorm(),
                            return m_CPUSparseMatrix->FrobeniusNorm(),
                            return m_GPUSparseMatrix->FrobeniusNorm());
}

template <class ElemType>
Matrix<ElemType>& Matrix<ElemType>::AssignFrobeniusNormOf(const Matrix<ElemType>& a)
{
    if (a.IsEmpty())
        LogicError("AssignFrobeniusNormOf: Matrix a is empty.");

    Resize(1, 1);

    // WARNING: a and this must have same type
    if (!(GetMatrixType() == a.GetMatrixType()))
        NOT_IMPLEMENTED;

    SwitchToMatrixType(a.GetMatrixType(), a.GetFormat(), false);

    DISPATCH_MATRIX_ON_FLAG(&a,
                            this,
                            m_CPUMatrix->AssignFrobeniusNormOf(*a.m_CPUMatrix),
                            m_GPUMatrix->AssignFrobeniusNormOf(*a.m_GPUMatrix),
                            NOT_IMPLEMENTED,
                            NOT_IMPLEMENTED);

    return *this;
}

template <class ElemType>
ElemType Matrix<ElemType>::MatrixNormInf() const
{
    if (IsEmpty())
        LogicError("MatrixNormInf: Matrix is empty.");

    DISPATCH_MATRIX_ON_FLAG(this,
                            nullptr,
                            return m_CPUMatrix->MatrixNormInf(),
                            return m_GPUMatrix->MatrixNormInf(),
                            NOT_IMPLEMENTED,
                            return m_GPUSparseMatrix->MatrixNormInf());
}

template <class ElemType>
ElemType Matrix<ElemType>::MatrixNorm1() const
{
    if (IsEmpty())
        LogicError("MatrixNorm1: Matrix is empty.");

    DISPATCH_MATRIX_ON_FLAG(this,
                            nullptr,
                            return m_CPUMatrix->MatrixNorm1(),
                            return m_GPUMatrix->MatrixNorm1(),
                            NOT_IMPLEMENTED,
                            return m_GPUSparseMatrix->MatrixNorm1());
}

template <class ElemType>
ElemType Matrix<ElemType>::MatrixNorm0() const
{
    if (IsEmpty())
        LogicError("MatrixNorm0: Matrix is empty.");

    DISPATCH_MATRIX_ON_FLAG(this,
                            nullptr,
                            return m_CPUMatrix->MatrixNorm0(),
                            return m_GPUMatrix->MatrixNorm0(),
                            NOT_IMPLEMENTED,
                            return m_GPUSparseMatrix->MatrixNorm0());
}

template <class ElemType>
Matrix<ElemType>& Matrix<ElemType>::AssignSignOf(const Matrix<ElemType>& a)
{
    if (a.IsEmpty())
        LogicError("AssignSignOf: Matrix a is empty.");

    DecideAndMoveToRightDevice(a, *this);
    // WARNING: a and this must have same type
    if (!(GetMatrixType() == a.GetMatrixType()))
        NOT_IMPLEMENTED;

    SwitchToMatrixType(a.GetMatrixType(), a.GetFormat(), false);

    DISPATCH_MATRIX_ON_FLAG(&a,
                            this,
                            m_CPUMatrix->AssignSignOf(*a.m_CPUMatrix),
                            m_GPUMatrix->AssignSignOf(*a.m_GPUMatrix),
                            NOT_IMPLEMENTED,
                            NOT_IMPLEMENTED);

    return *this;
}

template <class ElemType>
Matrix<ElemType>& Matrix<ElemType>::AddSignOf(const Matrix<ElemType>& a)
{
    if (a.IsEmpty())
        LogicError("AddSignOf: Matrix a is empty.");

    DecideAndMoveToRightDevice(a, *this);
    if (!(GetMatrixType() == a.GetMatrixType()))
        NOT_IMPLEMENTED;

    DISPATCH_MATRIX_ON_FLAG(&a,
                            this,
                            m_CPUMatrix->AddSignOf(*a.m_CPUMatrix),
                            m_GPUMatrix->AddSignOf(*a.m_GPUMatrix),
                            NOT_IMPLEMENTED,
                            NOT_IMPLEMENTED);

    return *this;
}

// I decided to use Matrix<ElemType>& maxIndices instead of integer vector because the result may be used to do additional calculation
template <class ElemType>
void Matrix<ElemType>::VectorMax(Matrix<ElemType>& maxIndices, Matrix<ElemType>& maxValues, const bool isColWise) const
{
    if (IsEmpty())
        LogicError("VectorMax: Matrix is empty.");

    DecideAndMoveToRightDevice(*this, maxIndices, maxValues);
    maxIndices.SwitchToMatrixType(GetMatrixType(), GetFormat(), false);
    maxValues.SwitchToMatrixType(GetMatrixType(), GetFormat(), false);

    DISPATCH_MATRIX_ON_FLAG(this, &maxValues,
        { m_CPUMatrix->VectorMax(*maxIndices.m_CPUMatrix, *maxValues.m_CPUMatrix, isColWise); maxIndices.SetDataLocation(CPU, DENSE); },
        { m_GPUMatrix->VectorMax(*maxIndices.m_GPUMatrix, *maxValues.m_GPUMatrix, isColWise); maxIndices.SetDataLocation(GPU, DENSE); },
        { NOT_IMPLEMENTED; },
        { NOT_IMPLEMENTED; });
    // Note: must SetDataLocation() also on maxIndices, since both maxValues and maxIndices are written.
}

template <class ElemType>
void Matrix<ElemType>::VectorMax(Matrix<ElemType>& maxIndices, Matrix<ElemType>& maxValues, const bool isColWise, int topK) const
{
    if (IsEmpty())
        LogicError("VectorMax: Matrix is empty.");

    DecideAndMoveToRightDevice(*this, maxIndices, maxValues);
    maxIndices.SwitchToMatrixType(GetMatrixType(), GetFormat(), false);
    maxValues.SwitchToMatrixType(GetMatrixType(), GetFormat(), false);

    DISPATCH_MATRIX_ON_FLAG(this, &maxValues,
        { m_CPUMatrix->VectorMax(*maxIndices.m_CPUMatrix, *maxValues.m_CPUMatrix, isColWise, topK); maxIndices.SetDataLocation(CPU, DENSE); },
        { m_GPUMatrix->VectorMax(*maxIndices.m_GPUMatrix, *maxValues.m_GPUMatrix, isColWise, topK); maxIndices.SetDataLocation(GPU, DENSE); },
        { NOT_IMPLEMENTED; },
        { NOT_IMPLEMENTED; });
}

template <class ElemType>
void Matrix<ElemType>::VectorMin(Matrix<ElemType>& minIndices, Matrix<ElemType>& minValues, const bool isColWise) const
{
    if (IsEmpty())
        LogicError("VectorMin: Matrix is empty.");

    DecideAndMoveToRightDevice(*this, minIndices, minValues);
    minIndices.SwitchToMatrixType(GetMatrixType(), GetFormat(), false);
    minValues.SwitchToMatrixType(GetMatrixType(), GetFormat(), false);

    DISPATCH_MATRIX_ON_FLAG(this, &minValues,
        { m_CPUMatrix->VectorMin(*minIndices.m_CPUMatrix, *minValues.m_CPUMatrix, isColWise); minIndices.SetDataLocation(CPU, DENSE); },
        { m_GPUMatrix->VectorMin(*minIndices.m_GPUMatrix, *minValues.m_GPUMatrix, isColWise); minIndices.SetDataLocation(GPU, DENSE); },
        { NOT_IMPLEMENTED; },
        { NOT_IMPLEMENTED; });
}

#pragma endregion Member BLAS Functions

#pragma region Other helper Functions

template <class ElemType>
int Matrix<ElemType>::GetDeviceId() const
{
    if (m_currentDataLocation == CurrentDataLocation::NONE)
        return m_preferredDeviceId;

    DISPATCH_MATRIX_ON_FLAG(this, nullptr,
        { return CPUDEVICE; },
        { return m_GPUMatrix->GetComputeDeviceId(); },
        { return CPUDEVICE; },
        { return m_GPUSparseMatrix->GetComputeDeviceId(); });
}

// TODO: Comment why we need a second ElemType.
// TODO: Move the shared core functions to the front of this source file.
// BUGBUG: This performs a copy operation even for the output matrix that gets overwritten right away.
//         We should (1) define which is the output and (2) whether it will be completely overwritten (so we won't actually copy it).
// bring two matrices onto the same device
// If different and prefered devices are the same, move to preferred device.
// Otherwise GPU takes precedence over CPU, and if both are GPU move to a's device.
// The inputs are only distinguished in that a's GPU takes precedence over b's in case they differ.
// TODO: This is called somewhat inconsistently, sometimes with a=*this, sometimes with b=*this.
template <class ElemType>
template <class ElemType2>
void Matrix<ElemType>::DecideAndMoveToRightDevice(const Matrix<ElemType>& a, const Matrix<ElemType2>& b)
{
    int deviceIdA = a.GetDeviceId(), deviceIdB = b.GetDeviceId();
    if (deviceIdA == deviceIdB)
        return;

    if (!a.OwnBuffer() && b.OwnBuffer())
        b._transferToDevice(deviceIdA);
    else if (a.OwnBuffer() && !b.OwnBuffer())
        a._transferToDevice(deviceIdB);
    else
    {
        int preferredDeviceIdA = a.GetPreferredDeviceId(), preferredDeviceIdB = b.GetPreferredDeviceId();

        if (preferredDeviceIdA == preferredDeviceIdB) // both prefer the same device: move to preferred
        {
            a._transferToDevice(preferredDeviceIdA);
            b._transferToDevice(preferredDeviceIdA);
        }
        else if (deviceIdA != CPUDEVICE) // one of them lives on GPU: use that
        {
            b._transferToDevice(deviceIdA);
        }
        else
        {
            a._transferToDevice(deviceIdB);
        }
    }
}

// same but for 3 matrices
// If b and c are both on the same GPU then a will be forced to go there; otherwise a's GPU takes precedence, then b's.
template <class ElemType>
void Matrix<ElemType>::DecideAndMoveToRightDevice(const Matrix<ElemType>& a, const Matrix<ElemType>& b, const Matrix<ElemType>& c)
{
    int deviceIdA = a.GetDeviceId(), deviceIdB = b.GetDeviceId(), deviceIdC = c.GetDeviceId();
    if (deviceIdA == deviceIdB && deviceIdA == deviceIdC)
        return;

    int preferredDeviceIdA = a.GetPreferredDeviceId(), preferredDeviceIdB = b.GetPreferredDeviceId(), preferredDeviceIdC = c.GetPreferredDeviceId();

    if (preferredDeviceIdA == preferredDeviceIdB && preferredDeviceIdA == preferredDeviceIdC)
    {
        a._transferToDevice(preferredDeviceIdA);
        b._transferToDevice(preferredDeviceIdA);
        c._transferToDevice(preferredDeviceIdA);
    }
    else if (deviceIdB == deviceIdC && deviceIdB != CPUDEVICE) // TODO: why not the other two combinations?
    {
        a._transferToDevice(deviceIdB); // 'a' is outvoted
    }
    else if (deviceIdA != CPUDEVICE) // one of them lives on GPU: use that
    {
        b._transferToDevice(deviceIdA);
        c._transferToDevice(deviceIdA);
    }
    else if (deviceIdB != CPUDEVICE)
    {
        a._transferToDevice(deviceIdB);
        c._transferToDevice(deviceIdB);
    }
    else
    {
        a._transferToDevice(deviceIdC);
        b._transferToDevice(deviceIdC);
    }
}

// same but for 4 matrices
template <class ElemType>
void Matrix<ElemType>::DecideAndMoveToRightDevice(const Matrix<ElemType>& a, const Matrix<ElemType>& b, const Matrix<ElemType>& c, const Matrix<ElemType>& d)
{
    // this function is only called for one operator, so for now we keep it imple
    DecideAndMoveToRightDevice(a, b, c);
    d._transferToDevice(a.GetDeviceId()); // BUGBUG: Is this correct in case a,b,c share the same preferredDevice?
}

template <class ElemType>
void Matrix<ElemType>::_transferToDevice(int to_id, bool isBeingMoved /*= true*/, bool emptyTransfer /* = false*/) const
{
    int from_id = GetDeviceId();
    if (to_id == from_id) // nothing to do
        return;

    if (OwnBuffer())
        _transferFromDeviceToDevice(from_id, to_id, isBeingMoved, emptyTransfer);
    else
        RuntimeError("Cannot move externally owned matrices to the preferred device.");
}

// this function performs data transfer and updates data location, but not the device that is stored with it
template <class ElemType>
void Matrix<ElemType>::_transferFromDeviceToDevice(int from_id, int to_id, bool isBeingMoved /*= true*/, bool emptyTransfer /* = false*/) const
{
    if (from_id < 0)
        from_id = CPUDEVICE;
    if (to_id < 0)
        to_id = CPUDEVICE;

    if (from_id == to_id)
    {
        if (from_id != GetDeviceId())
            RuntimeError("Trying to transfer matrix from device to the same device while the matrix does not live in the from device.");

        return;
    }

    // warn about device change
#define NUM_DEVICE_CHANGED_WARN 20
    if (m_numTimesDeviceChanged <= NUM_DEVICE_CHANGED_WARN &&
        (!emptyTransfer || (from_id >= 0 && to_id >= 0)))
    {
        m_numTimesDeviceChanged++;
        if (m_devicesTransferedTo[0] < CPUDEVICE)
            m_devicesTransferedTo[0] = to_id;
        else if (m_devicesTransferedTo[0] != to_id)
            m_devicesTransferedTo[1] = to_id;
    }
    if (m_numTimesDeviceChanged == NUM_DEVICE_CHANGED_WARN && m_devicesTransferedTo[1] >= CPUDEVICE)
        fprintf(stderr, "WARNING: The same matrix with dim [%lu, %lu] has been transferred between different devices for %d times.\n", (unsigned long) GetNumRows(), (unsigned long) GetNumCols(), NUM_DEVICE_CHANGED_WARN);

    // do the transfer
    if (m_matrixType == MatrixType::SPARSE)
    {
        if (from_id == CPUDEVICE) // from CPU to GPU
        {
            if (!m_CPUSparseMatrix)
                LogicError("Can't move from CPU because I'm not there!");

            if (emptyTransfer)
            {
                if (m_GPUSparseMatrix && m_GPUSparseMatrix->GetComputeDeviceId() == to_id)
                    m_GPUSparseMatrix->Resize(m_CPUSparseMatrix->GetNumRows(), m_CPUSparseMatrix->GetNumCols(), m_CPUSparseMatrix->NzCount());
                else
                    m_GPUSparseMatrix = make_shared<GPUSparseMatrix<ElemType>>(m_CPUSparseMatrix->GetNumRows(), m_CPUSparseMatrix->GetNumCols(), m_CPUSparseMatrix->NzCount(), to_id, m_CPUSparseMatrix->GetFormat());
            }
            else
            {
                if (!m_GPUSparseMatrix || m_GPUSparseMatrix->GetComputeDeviceId() != to_id)
                    m_GPUSparseMatrix = make_shared<GPUSparseMatrix<ElemType>>(to_id);
                m_GPUSparseMatrix->SetValue(*m_CPUSparseMatrix);
            }

            if (isBeingMoved)
            {
                SetDataLocation(GPU, SPARSE);
                m_CPUSparseMatrix = nullptr;
            }
            else
            {
                SetDataLocation(BOTH, SPARSE);
            }
        }
        else // from GPU
        {
            if (!m_GPUSparseMatrix || m_GPUSparseMatrix->GetComputeDeviceId() != from_id)
                LogicError("This matrix isn't on this (or any?) GPU");

            if (to_id < 0) // to CPU
            {
                if (!m_CPUSparseMatrix)
                    m_CPUSparseMatrix = make_shared<CPUSparseMatrix<ElemType>>(m_GPUSparseMatrix->GetFormat());

                if (emptyTransfer)
                    m_CPUSparseMatrix->Resize(m_GPUSparseMatrix->GetNumRows(), m_GPUSparseMatrix->GetNumCols(), m_GPUSparseMatrix->NzCount(), true);
                else
                    m_GPUSparseMatrix->CopyToCPUSparseMatrix(*m_CPUSparseMatrix);

                if (isBeingMoved)
                {
                    SetDataLocation(CPU, SPARSE);
                    m_GPUSparseMatrix = nullptr;
                }
                else
                {
                    SetDataLocation(BOTH, SPARSE);
                }
            }
            else // to another GPU
            {
                m_GPUSparseMatrix->ChangeDeviceTo(to_id);
            }
        }
    }
    else
#pragma omp critical
    {
        if (from_id == CPUDEVICE) // from CPU to GPU
        {
            if (!m_CPUMatrix)
                LogicError("Can't move from CPU because I'm not there!");
            if (emptyTransfer)
            {
                if (m_GPUMatrix && m_GPUMatrix->GetComputeDeviceId() == to_id)
                    m_GPUMatrix->Resize(m_CPUMatrix->GetNumRows(), m_CPUMatrix->GetNumCols());
                else
                    m_GPUMatrix = make_shared<GPUMatrix<ElemType>>(m_CPUMatrix->GetNumRows(), m_CPUMatrix->GetNumCols(), to_id);
            }
            else
            {
                if (m_GPUMatrix && m_GPUMatrix->GetComputeDeviceId() == to_id)
                    m_GPUMatrix->SetValue(m_CPUMatrix->GetNumRows(), m_CPUMatrix->GetNumCols(), to_id, m_CPUMatrix->Data());
                else
                    m_GPUMatrix = make_shared<GPUMatrix<ElemType>>(m_CPUMatrix->GetNumRows(), m_CPUMatrix->GetNumCols(), to_id, m_CPUMatrix->Data());
            }
            if (isBeingMoved)
            {
                SetDataLocation(GPU, DENSE);
                m_CPUMatrix = nullptr;
            }
            else
                SetDataLocation(BOTH, DENSE);
        }
        else // from GPU
        {
            if (!m_GPUMatrix || m_GPUMatrix->GetComputeDeviceId() != from_id)
                LogicError("This matrix isn't on this (or any?) GPU");

            if (to_id < 0) // to CPU
            {
                if (emptyTransfer)
                {
                    if (m_CPUMatrix)
                        m_CPUMatrix->Resize(m_GPUMatrix->GetNumRows(), m_GPUMatrix->GetNumCols());
                    else
                        m_CPUMatrix = make_shared<CPUMatrix<ElemType>>(m_GPUMatrix->GetNumRows(), m_GPUMatrix->GetNumCols());
                }
                else
                {
                    ElemType* arr = m_GPUMatrix->CopyToArray(); // TODO: unnecessary allocation/copy; why not make this a vector that we move over as an rvalue ref?
                    if (m_CPUMatrix)
                        m_CPUMatrix->SetValue(m_GPUMatrix->GetNumRows(), m_GPUMatrix->GetNumCols(), arr);
                    else
                        m_CPUMatrix = make_shared<CPUMatrix<ElemType>>(m_GPUMatrix->GetNumRows(), m_GPUMatrix->GetNumCols(), arr, matrixFlagNormal);

                    delete[] arr;
                }

                if (isBeingMoved)
                {
                    SetDataLocation(CPU, DENSE);
                    m_GPUMatrix = nullptr;
                }
                else
                {
                    SetDataLocation(BOTH, DENSE);
                }
            }
            else // to another GPU
            {
                m_GPUMatrix->ChangeDeviceTo(to_id);
            }
        }
    } // and of omp critical section
}

template <class ElemType>
void Matrix<ElemType>::TransferFromDeviceToDevice(int from_id, int to_id, bool isBeingMoved, bool emptyTransfer/* = false*/, bool updatePreferredDevice/* = true*/) const
{
    _transferFromDeviceToDevice(from_id, to_id, isBeingMoved, emptyTransfer);
    if (updatePreferredDevice)
        m_preferredDeviceId = GetDeviceId();
}
template <class ElemType>
void Matrix<ElemType>::TransferToDeviceIfNotThere(int to_id, bool isBeingMoved/*false: may leave in BOTH state*/, bool emptyTransfer/* = false*/, bool updatePreferredDevice/* = true*/) const
{
    int from_id = GetDeviceId();

    if (from_id == to_id)                     // already at the right place
        return;

    if (GetCurrentMatrixLocation() == BOTH && // if currently in BOTH state
        !isBeingMoved &&                      // and leaving in BOTH state is OK
        (from_id < 0 || to_id < 0))           // and this is not about changing GPUs
    {
        return;                               // then we are good
    }

    TransferFromDeviceToDevice(from_id, to_id, isBeingMoved, emptyTransfer, updatePreferredDevice);
}

template <class ElemType>
void Matrix<ElemType>::Print(const char* matrixName, ptrdiff_t rowStart, ptrdiff_t rowEnd, ptrdiff_t colStart, ptrdiff_t colEnd) const
{
    DEVICEID_TYPE orgdevice = GetDeviceId();

    DISPATCH_MATRIX_ON_FLAG(this,
                            nullptr,
                            // CPU:
                            m_CPUMatrix->Print(matrixName, rowStart, rowEnd, colStart, colEnd),
                            // GPU;
                            {
                                _transferToDevice(CPUDEVICE, false, false);
                                m_CPUMatrix->Print(matrixName, rowStart, rowEnd, colStart, colEnd);
                                _transferToDevice(orgdevice, false, false);
                            },
                            // CPU, sparse:
                            m_CPUSparseMatrix->Print(matrixName),
                            // GPU, sparse:
                            {
                                _transferToDevice(CPUDEVICE, false, false);
                                m_CPUSparseMatrix->Print(matrixName);
                                _transferToDevice(orgdevice, false, false);
                            });
}

template <class ElemType>
void Matrix<ElemType>::Print(const char* matrixName /*=nullptr*/) const
{
    Print(matrixName, 0, GetNumRows() - 1, 0, GetNumCols() - 1);
}

//helpfer function used for convolution neural network
template <class ElemType>
Matrix<ElemType>& Matrix<ElemType>::AssignPackedConvolutionInput(const Matrix<ElemType>& inputSubBatch,
                                                                 const size_t inputWidth, const size_t inputHeight, const size_t inputChannels,
                                                                 const size_t outputWidth, const size_t outputHeight, const size_t outputChannels,
                                                                 const size_t kernelWidth, const size_t kernelHeight, const size_t horizontalSubsample, const size_t verticalSubsample,
                                                                 const bool zeroPadding)
{
    DecideAndMoveToRightDevice(inputSubBatch, *this);
    SwitchToMatrixType(inputSubBatch.GetMatrixType(), inputSubBatch.GetFormat(), false);

    DISPATCH_MATRIX_ON_FLAG(&inputSubBatch,
                            this,
                            m_CPUMatrix->AssignPackedConvolutionInput(*(inputSubBatch.m_CPUMatrix),
                                                                      inputWidth, inputHeight, inputChannels,
                                                                      outputWidth, outputHeight, outputChannels,
                                                                      kernelWidth, kernelHeight, horizontalSubsample, verticalSubsample,
                                                                      zeroPadding),
                            m_GPUMatrix->AssignPackedConvolutionInput(*(inputSubBatch.m_GPUMatrix),
                                                                      inputWidth, inputHeight, inputChannels,
                                                                      outputWidth, outputHeight, outputChannels,
                                                                      kernelWidth, kernelHeight, horizontalSubsample, verticalSubsample,
                                                                      zeroPadding),
                            NOT_IMPLEMENTED,
                            NOT_IMPLEMENTED);

    return *this;
}

//helpfer function used for convolution neural network
template <class ElemType>
Matrix<ElemType>& Matrix<ElemType>::UnpackConvolutionInput(Matrix<ElemType>& inputSubBatch,
                                                           const size_t inputWidth, const size_t inputHeight, const size_t inputChannels,
                                                           const size_t outputWidth, const size_t outputHeight, const size_t outputChannels,
                                                           const size_t kernelWidth, const size_t kernelHeight, const size_t horizontalSubsample, const size_t verticalSubsample,
                                                           const bool zeroPadding) const
{
    DecideAndMoveToRightDevice(*this, inputSubBatch);
    inputSubBatch.SwitchToMatrixType(GetMatrixType(), inputSubBatch.GetFormat(), false);

    DISPATCH_MATRIX_ON_FLAG(this,
                            &inputSubBatch,
                            m_CPUMatrix->UnpackConvolutionInput(*(inputSubBatch.m_CPUMatrix),
                                                                inputWidth, inputHeight, inputChannels,
                                                                outputWidth, outputHeight, outputChannels,
                                                                kernelWidth, kernelHeight, horizontalSubsample, verticalSubsample,
                                                                zeroPadding),
                            m_GPUMatrix->UnpackConvolutionInput(*(inputSubBatch.m_GPUMatrix),
                                                                inputWidth, inputHeight, inputChannels,
                                                                outputWidth, outputHeight, outputChannels,
                                                                kernelWidth, kernelHeight, horizontalSubsample, verticalSubsample,
                                                                zeroPadding),
                            NOT_IMPLEMENTED,
                            NOT_IMPLEMENTED);

    return inputSubBatch;
}

template <class ElemType>
Matrix<ElemType>& Matrix<ElemType>::AssignMaxPoolingResult(const Matrix<ElemType>& inputBatch, const size_t channels,
                                                           const size_t inputWidth, const size_t inputHeight, const size_t inputSizePerSample,
                                                           const size_t outputWidth, const size_t outputHeight, const size_t outputSizePerSample,
                                                           const size_t windowWidth, const size_t windowHeight, const size_t horizontalSubsample, const size_t verticalSubsample)
{
    DecideAndMoveToRightDevice(inputBatch, *this);
    SwitchToMatrixType(inputBatch.GetMatrixType(), inputBatch.GetFormat(), false);

    DISPATCH_MATRIX_ON_FLAG(&inputBatch,
                            this,
                            m_CPUMatrix->AssignMaxPoolingResult(*(inputBatch.m_CPUMatrix), channels,
                                                                inputWidth, inputHeight, inputSizePerSample,
                                                                outputWidth, outputHeight, outputSizePerSample,
                                                                windowWidth, windowHeight, horizontalSubsample, verticalSubsample),
                            m_GPUMatrix->AssignMaxPoolingResult(*(inputBatch.m_GPUMatrix), channels,
                                                                inputWidth, inputHeight, inputSizePerSample,
                                                                outputWidth, outputHeight, outputSizePerSample,
                                                                windowWidth, windowHeight, horizontalSubsample, verticalSubsample),
                            NOT_IMPLEMENTED,
                            NOT_IMPLEMENTED);

    return *this;
}

template <class ElemType>
Matrix<ElemType>& Matrix<ElemType>::AddMaxPoolingGradient(const Matrix<ElemType>& outputGradientBatch, const Matrix<ElemType>& inputBatch, const Matrix<ElemType>& outputBatch,
                                                          const size_t channels,
                                                          const size_t inputWidth, const size_t inputHeight, const size_t inputSizePerSample,
                                                          const size_t outputWidth, const size_t outputHeight, const size_t outputSizePerSample,
                                                          const size_t windowWidth, const size_t windowHeight, const size_t horizontalSubsample, const size_t verticalSubsample)
{
    DecideAndMoveToRightDevice(*this, outputGradientBatch, inputBatch);
    outputBatch._transferToDevice(GetDeviceId());

    if (!(GetMatrixType() == outputGradientBatch.GetMatrixType() && GetMatrixType() == inputBatch.GetMatrixType() && GetMatrixType() == outputBatch.GetMatrixType()))
        NOT_IMPLEMENTED;

    DISPATCH_MATRIX_ON_FLAG(this,
                            this,
                            m_CPUMatrix->AddMaxPoolingGradient(*(outputGradientBatch.m_CPUMatrix), *(inputBatch.m_CPUMatrix), *(outputBatch.m_CPUMatrix), channels,
                                                               inputWidth, inputHeight, inputSizePerSample,
                                                               outputWidth, outputHeight, outputSizePerSample,
                                                               windowWidth, windowHeight, horizontalSubsample, verticalSubsample),
                            m_GPUMatrix->AddMaxPoolingGradient(*(outputGradientBatch.m_GPUMatrix), *(inputBatch.m_GPUMatrix), *(outputBatch.m_GPUMatrix), channels,
                                                               inputWidth, inputHeight, inputSizePerSample,
                                                               outputWidth, outputHeight, outputSizePerSample,
                                                               windowWidth, windowHeight, horizontalSubsample, verticalSubsample);
                            ,
                            NOT_IMPLEMENTED,
                            NOT_IMPLEMENTED);

    return *this;
}

template <class ElemType>
Matrix<ElemType>& Matrix<ElemType>::AssignAveragePoolingResult(const Matrix<ElemType>& inputBatch, const size_t channels,
                                                               const size_t inputWidth, const size_t inputHeight, const size_t inputSizePerSample,
                                                               const size_t outputWidth, const size_t outputHeight, const size_t outputSizePerSample,
                                                               const size_t windowWidth, const size_t windowHeight, const size_t horizontalSubsample, const size_t verticalSubsample)
{
    DecideAndMoveToRightDevice(inputBatch, *this);
    SwitchToMatrixType(inputBatch.GetMatrixType(), inputBatch.GetFormat(), false);

    DISPATCH_MATRIX_ON_FLAG(&inputBatch,
                            this,
                            m_CPUMatrix->AssignAveragePoolingResult(*(inputBatch.m_CPUMatrix), channels,
                                                                    inputWidth, inputHeight, inputSizePerSample,
                                                                    outputWidth, outputHeight, outputSizePerSample,
                                                                    windowWidth, windowHeight, horizontalSubsample, verticalSubsample),
                            m_GPUMatrix->AssignAveragePoolingResult(*(inputBatch.m_GPUMatrix), channels,
                                                                    inputWidth, inputHeight, inputSizePerSample,
                                                                    outputWidth, outputHeight, outputSizePerSample,
                                                                    windowWidth, windowHeight, horizontalSubsample, verticalSubsample),
                            NOT_IMPLEMENTED,
                            NOT_IMPLEMENTED);

    return *this;
}

template <class ElemType>
Matrix<ElemType>& Matrix<ElemType>::AssignSoftmaxSum(const Matrix<ElemType>& a, const Matrix<ElemType>& softmax)
{
    Resize(1, 1);
    if (GetDeviceId() < 0)
        a.m_CPUMatrix->AssignSoftmaxSum(*softmax.m_CPUMatrix, *m_CPUMatrix);
    else
        a.m_GPUMatrix->AssignSoftmaxSum(*softmax.m_GPUMatrix, *m_GPUMatrix);
    return *this;
}

template <class ElemType>
Matrix<ElemType>& Matrix<ElemType>::AssignNceUnnormalizedEval(const Matrix<ElemType>& a, const Matrix<ElemType>& b, const Matrix<ElemType>& c, const Matrix<ElemType>& bias)
{
    // if (a.GetMatrixType() != MatrixType::SPARSE)
    //    NOT_IMPLEMENTED;

    Resize(1, 1);
    if (GetDeviceId() < 0)
        a.m_CPUMatrix->AssignNCEUnnormalizedEval(*b.m_CPUMatrix, *c.m_CPUMatrix, *bias.m_CPUMatrix, *m_CPUMatrix);
    else
        a.m_GPUMatrix->AssignNCEUnnormalizedEval(*b.m_GPUMatrix, *c.m_GPUMatrix, *m_GPUMatrix);
    return *this;
}

template <class ElemType>
Matrix<ElemType>& Matrix<ElemType>::AssignNoiseContrastiveEstimation(const Matrix<ElemType>& a, const Matrix<ElemType>& b, const Matrix<ElemType>& c, const Matrix<ElemType>& bias, Matrix<ElemType>& tmp)
{
    if (a.IsEmpty() || b.IsEmpty() || c.IsEmpty())
        LogicError("AssignNoiseContrastiveEstimation: one of the input matrices is empty.");

    if (a.GetDeviceId() != b.GetDeviceId() || b.GetDeviceId() != c.GetDeviceId() || c.GetDeviceId() != GetDeviceId())
        NOT_IMPLEMENTED;

    Resize(1, 1);

    if (GetDeviceId() < 0)
    {
        size_t sampleCount = a.m_CPUMatrix->GetNumElements() / a.m_CPUMatrix->GetNumRows();
        tmp.Resize(a.GetNumRows() / 2, sampleCount);
        a.m_CPUMatrix->AssignNoiseContrastiveEstimation(*b.m_CPUMatrix, *c.m_CPUMatrix,
                                                        *bias.m_CPUMatrix, *tmp.m_CPUMatrix, *m_CPUMatrix);
    }
    else
    {
        size_t sampleCount = a.m_GPUMatrix->GetNumElements() / a.m_GPUMatrix->GetNumRows();
        tmp.Resize(a.GetNumRows() / 2, sampleCount);
        a.m_GPUMatrix->AssignNoiseContrastiveEstimation(*b.m_GPUMatrix, *c.m_GPUMatrix,
                                                        *bias.m_GPUMatrix, sampleCount, *tmp.m_GPUMatrix, *m_GPUMatrix);
    }
    return *this;
}

template <class ElemType>
Matrix<ElemType>& Matrix<ElemType>::AssignNCEDerivative(const Matrix<ElemType>& tmp, const Matrix<ElemType>& a, const Matrix<ElemType>& b, const Matrix<ElemType>& c, size_t inputIndex)
{
    if (a.IsEmpty() || b.IsEmpty() || c.IsEmpty())
        LogicError("AssignNoiseContrastiveEstimation: one of the input matrices is empty.");

    if (a.GetDeviceId() != b.GetDeviceId() || b.GetDeviceId() != c.GetDeviceId() || c.GetDeviceId() != GetDeviceId())
        NOT_IMPLEMENTED;

    assert(tmp.GetNumRows() == a.GetNumRows() / 2);
    if (GetDeviceId() < 0)
    {
        // samples                         gradient          hidden          embedding                   embedding/hidden
        a.m_CPUMatrix->AssignNCEDerivative(*tmp.m_CPUMatrix, *b.m_CPUMatrix, *c.m_CPUMatrix, inputIndex, *m_CPUMatrix);
    }
    else
    {
        a.m_GPUMatrix->AssignNCEDerivative(*tmp.m_GPUMatrix, *b.m_GPUMatrix, *c.m_GPUMatrix, inputIndex, *m_GPUMatrix);
    }
    return *this;
}

template <class ElemType>
Matrix<ElemType>& Matrix<ElemType>::AddAveragePoolingGradient(const Matrix<ElemType>& outputGradientBatch,
                                                              const size_t channels,
                                                              const size_t inputWidth, const size_t inputHeight, const size_t inputSizePerSample,
                                                              const size_t outputWidth, const size_t outputHeight, const size_t outputSizePerSample,
                                                              const size_t windowWidth, const size_t windowHeight, const size_t horizontalSubsample, const size_t verticalSubsample)
{
    DecideAndMoveToRightDevice(*this, outputGradientBatch);
    if (!(GetMatrixType() == outputGradientBatch.GetMatrixType()))
        NOT_IMPLEMENTED;

    DISPATCH_MATRIX_ON_FLAG(this,
                            this,
                            m_CPUMatrix->AddAveragePoolingGradient(*(outputGradientBatch.m_CPUMatrix), channels,
                                                                   inputWidth, inputHeight, inputSizePerSample,
                                                                   outputWidth, outputHeight, outputSizePerSample,
                                                                   windowWidth, windowHeight, horizontalSubsample, verticalSubsample),
                            m_GPUMatrix->AddAveragePoolingGradient(*(outputGradientBatch.m_GPUMatrix), channels,
                                                                   inputWidth, inputHeight, inputSizePerSample,
                                                                   outputWidth, outputHeight, outputSizePerSample,
                                                                   windowWidth, windowHeight, horizontalSubsample, verticalSubsample),
                            NOT_IMPLEMENTED,
                            NOT_IMPLEMENTED);

    return *this;
}

#pragma endregion Other Helper Functions

template <class ElemType>
void Matrix<ElemType>::ConvolutionForward(const Matrix<ElemType>& kernel, const Matrix<int>& mpRowCol, const Matrix<int>& mpRowIwht,
                                          const Matrix<int>& mpRowRun, const Matrix<int>& runs, Matrix<ElemType>& output) const
{
    assert(mpRowCol.GetNumCols() == 1);
    assert(mpRowIwht.GetNumCols() == 1);
    assert(mpRowRun.GetNumCols() == 1);
    assert(runs.GetNumCols() == 1);

    DecideAndMoveToRightDevice(*this, output);

    // REVIEW alexeyk: add sparse version.
    DISPATCH_MATRIX_ON_FLAG(this,
                            this,
                            m_CPUMatrix->ConvolutionForward(*(kernel.m_CPUMatrix), *(mpRowCol.m_CPUMatrix), *(mpRowIwht.m_CPUMatrix),
                                                              *(mpRowRun.m_CPUMatrix), *(runs.m_CPUMatrix), *(output.m_CPUMatrix)),
                            m_GPUMatrix->ConvolutionForward(*(kernel.m_GPUMatrix), *(mpRowCol.m_GPUMatrix), *(mpRowIwht.m_GPUMatrix),
                                                             *(mpRowRun.m_GPUMatrix), *(runs.m_GPUMatrix), *(output.m_GPUMatrix)),
                            NOT_IMPLEMENTED,
                            NOT_IMPLEMENTED);
}

template <class ElemType>
void Matrix<ElemType>::ConvolutionBackwardData(const Matrix<ElemType>& kernel, const Matrix<int>& mpRowCol, const Matrix<int>& mpRowIwht,
                                               const Matrix<int>& mpRowRun, const Matrix<int>& runs, Matrix<ElemType>& grad) const
{
    assert(mpRowCol.GetNumCols() == 1);
    assert(mpRowIwht.GetNumCols() == 1);
    assert(mpRowRun.GetNumCols() == 1);
    assert(runs.GetNumCols() == 1);

    DecideAndMoveToRightDevice(*this, grad);

    // REVIEW alexeyk: add sparse version.
    DISPATCH_MATRIX_ON_FLAG(this,
                            this,
                            m_CPUMatrix->ConvolutionBackwardData(*(kernel.m_CPUMatrix), *(mpRowCol.m_CPUMatrix), *(mpRowIwht.m_CPUMatrix),
                                                                   *(mpRowRun.m_CPUMatrix), *(runs.m_CPUMatrix), *(grad.m_CPUMatrix)),
                            m_GPUMatrix->ConvolutionBackwardData(*(kernel.m_GPUMatrix), *(mpRowCol.m_GPUMatrix), *(mpRowIwht.m_GPUMatrix),
                                                                   *(mpRowRun.m_GPUMatrix), *(runs.m_GPUMatrix), *(grad.m_GPUMatrix)),
                            NOT_IMPLEMENTED,
                            NOT_IMPLEMENTED);
}

template <class ElemType>
void Matrix<ElemType>::ConvolutionBackwardKernel(const Matrix<ElemType>& in, const Matrix<int>& mpRowCol, const Matrix<int>& mpRowIwht,
                                                 const Matrix<int>& mpRowRun, const Matrix<int>& runs, Matrix<ElemType>& kernelGrad) const
{
    assert(mpRowCol.GetNumCols() == 1);
    assert(mpRowIwht.GetNumCols() == 1);
    assert(mpRowRun.GetNumCols() == 1);
    assert(runs.GetNumCols() == 1);

    DecideAndMoveToRightDevice(*this, kernelGrad);

    // REVIEW alexeyk: add sparse version.
    DISPATCH_MATRIX_ON_FLAG(this,
                            this,
                            m_CPUMatrix->ConvolutionBackwardKernel(*(in.m_CPUMatrix), *(mpRowCol.m_CPUMatrix), *(mpRowIwht.m_CPUMatrix),
                                                                     *(mpRowRun.m_CPUMatrix), *(runs.m_CPUMatrix), *(kernelGrad.m_CPUMatrix)),
                            m_GPUMatrix->ConvolutionBackwardKernel(*(in.m_GPUMatrix), *(mpRowCol.m_GPUMatrix), *(mpRowIwht.m_GPUMatrix),
                                                                     *(mpRowRun.m_GPUMatrix), *(runs.m_GPUMatrix), *(kernelGrad.m_GPUMatrix)),
                            NOT_IMPLEMENTED,
                            NOT_IMPLEMENTED);
}

template <class ElemType>
void Matrix<ElemType>::UnrollConvolutionInput(size_t unrollCols, size_t mapOutSize, const Matrix<int>& mpRowCol,
                                              const Matrix<int>& mpRowRun, const Matrix<int>& runs, Matrix<ElemType>& output) const
{
    assert(mpRowCol.GetNumCols() == 1);
    assert(mpRowRun.GetNumCols() == 1);
    assert(runs.GetNumCols() == 1);

    DecideAndMoveToRightDevice(*this, output);

    DISPATCH_MATRIX_ON_FLAG(this,
                            this,
                            m_CPUMatrix->UnrollConvolutionInput(unrollCols, mapOutSize, *(mpRowCol.m_CPUMatrix),
                                                                *(mpRowRun.m_CPUMatrix), *(runs.m_CPUMatrix), *(output.m_CPUMatrix)),
                            NOT_IMPLEMENTED,
                            NOT_IMPLEMENTED,
                            NOT_IMPLEMENTED);
}

template <class ElemType>
void Matrix<ElemType>::UnrollConvolutionOutput(size_t unrollCols, size_t mapInCount, size_t mapOutCount, const Matrix<int>& mpRowCol,
                                               const Matrix<int>& mpRowRun, const Matrix<int>& runs, Matrix<ElemType>& output) const
{
    assert(mpRowCol.GetNumCols() == 1);
    assert(mpRowRun.GetNumCols() == 1);
    assert(runs.GetNumCols() == 1);

    DecideAndMoveToRightDevice(*this, output);

    DISPATCH_MATRIX_ON_FLAG(this,
                            this,
                            m_CPUMatrix->UnrollConvolutionOutput(unrollCols, mapInCount, mapOutCount, *(mpRowCol.m_CPUMatrix),
                                                                 *(mpRowRun.m_CPUMatrix), *(runs.m_CPUMatrix), *(output.m_CPUMatrix)),
                            NOT_IMPLEMENTED,
                            NOT_IMPLEMENTED,
                            NOT_IMPLEMENTED);
}

template <class ElemType>
void Matrix<ElemType>::UnrollConvolutionInputForKernelBackprop(size_t mapOutSize, const Matrix<int>& mpRowCol,
                                                               const Matrix<int>& mpRowRun, const Matrix<int>& runs, Matrix<ElemType>& output) const
{
    assert(mpRowCol.GetNumCols() == 1);
    assert(mpRowRun.GetNumCols() == 1);
    assert(runs.GetNumCols() == 1);

    DecideAndMoveToRightDevice(*this, output);

    DISPATCH_MATRIX_ON_FLAG(this,
                            this,
                            m_CPUMatrix->UnrollConvolutionInputForKernelBackprop(mapOutSize, *(mpRowCol.m_CPUMatrix),
                                                                                 *(mpRowRun.m_CPUMatrix), *(runs.m_CPUMatrix), *(output.m_CPUMatrix)),
                            NOT_IMPLEMENTED,
                            NOT_IMPLEMENTED,
                            NOT_IMPLEMENTED);
}

template <class ElemType>
void Matrix<ElemType>::MaxPoolingForward(const Matrix<int>& mpRowCol, const Matrix<int>& mpRowIndices, const Matrix<int>& indices, Matrix<ElemType>& output) const
{
    assert(mpRowCol.GetNumCols() == 1);
    assert(mpRowIndices.GetNumCols() == 1);
    assert(indices.GetNumCols() == 1);

    DecideAndMoveToRightDevice(*this, output);

    // REVIEW alexeyk: add sparse version.
    DISPATCH_MATRIX_ON_FLAG(this,
                            this,
                            m_CPUMatrix->MaxPoolingForward(*(mpRowCol.m_CPUMatrix), *(mpRowIndices.m_CPUMatrix), *(indices.m_CPUMatrix), *(output.m_CPUMatrix)),
                            m_GPUMatrix->MaxPoolingForward(*(mpRowCol.m_GPUMatrix), *(mpRowIndices.m_GPUMatrix), *(indices.m_GPUMatrix), *(output.m_GPUMatrix)),
                            NOT_IMPLEMENTED,
                            NOT_IMPLEMENTED);
}

template <class ElemType>
void Matrix<ElemType>::MaxPoolingBackward(const Matrix<ElemType>& out, const Matrix<ElemType>& in,
                                          const Matrix<int>& mpRowCol, const Matrix<int>& mpRowIndices, const Matrix<int>& indices,
                                          Matrix<ElemType>& grad) const
{
    assert(mpRowCol.GetNumCols() == 1);
    assert(mpRowIndices.GetNumCols() == 1);
    assert(indices.GetNumCols() == 1);

    DecideAndMoveToRightDevice(*this, grad);

    // REVIEW alexeyk: add sparse version.
    DISPATCH_MATRIX_ON_FLAG(this,
                            this,
                            m_CPUMatrix->MaxPoolingBackward(*(out.m_CPUMatrix), *(in.m_CPUMatrix),
                                                              *(mpRowCol.m_CPUMatrix), *(mpRowIndices.m_CPUMatrix), *(indices.m_CPUMatrix),
                                                              *(grad.m_CPUMatrix)),
                            m_GPUMatrix->MaxPoolingBackward(*(out.m_GPUMatrix), *(in.m_GPUMatrix),
                                                              *(mpRowCol.m_GPUMatrix), *(mpRowIndices.m_GPUMatrix), *(indices.m_GPUMatrix),
                                                              *(grad.m_GPUMatrix)),
                            NOT_IMPLEMENTED,
                            NOT_IMPLEMENTED);
}

template <class ElemType>
void Matrix<ElemType>::MaxUnpooling(const Matrix<int>& mpRowCol, const Matrix<int>& mpRowIndices, const Matrix<int>& indices, const Matrix<ElemType>& poolInput, Matrix<ElemType>& input) const
{
    assert(mpRowCol.GetNumCols() == 1);
    assert(mpRowIndices.GetNumCols() == 1);
    assert(indices.GetNumCols() == 1);

    DecideAndMoveToRightDevice(*this, input);

    // REVIEW alexeyk: setting values to zero may cause inconsistency when negative values are unpooled.
    // To see why, let's assume we have just one input with negative value and output of, for example, 2x2.
    // As a result of unpooling, there will be 3 zero values and one negative. If we now apply max pooling
    // operation to the output then we get 0 as the output, not the original negative value.
    // In practice this will not happen as pooling layers usually go right after ReLU layer.
    input.SetValue(0);

    // REVIEW alexeyk: add sparse version.
    DISPATCH_MATRIX_ON_FLAG(this,
                            this,
                            m_CPUMatrix->MaxUnpooling(*(mpRowCol.m_CPUMatrix), *(mpRowIndices.m_CPUMatrix), *(indices.m_CPUMatrix), *(poolInput.m_CPUMatrix), *(input.m_CPUMatrix)),
                            m_GPUMatrix->MaxUnpooling(*(mpRowCol.m_GPUMatrix), *(mpRowIndices.m_GPUMatrix), *(indices.m_GPUMatrix), *(poolInput.m_GPUMatrix), *(input.m_GPUMatrix)),
                            NOT_IMPLEMENTED,
                            NOT_IMPLEMENTED);
}

template <class ElemType>
void Matrix<ElemType>::AveragePoolingForward(const Matrix<int>& mpRowCol, const Matrix<int>& mpRowIndices, const Matrix<int>& indices, Matrix<ElemType>& output) const
{
    assert(mpRowCol.GetNumCols() == 1);
    assert(mpRowIndices.GetNumCols() == 1);
    assert(indices.GetNumCols() == 1);

    DecideAndMoveToRightDevice(*this, output);

    // REVIEW alexeyk: add sparse version.
    DISPATCH_MATRIX_ON_FLAG(this,
                            this,
                            m_CPUMatrix->AveragePoolingForward(*(mpRowCol.m_CPUMatrix), *(mpRowIndices.m_CPUMatrix), *(indices.m_CPUMatrix), *(output.m_CPUMatrix)),
                            m_GPUMatrix->AveragePoolingForward(*(mpRowCol.m_GPUMatrix), *(mpRowIndices.m_GPUMatrix), *(indices.m_GPUMatrix), *(output.m_GPUMatrix)),
                            NOT_IMPLEMENTED,
                            NOT_IMPLEMENTED);
}

template <class ElemType>
void Matrix<ElemType>::AveragePoolingBackward(const Matrix<int>& mpRowCol, const Matrix<int>& mpRowIndices, const Matrix<int>& indices, Matrix<ElemType>& grad) const
{
    assert(mpRowCol.GetNumCols() == 1);
    assert(mpRowIndices.GetNumCols() == 1);
    assert(indices.GetNumCols() == 1);

    DecideAndMoveToRightDevice(*this, grad);

    // REVIEW alexeyk: add sparse version.
    DISPATCH_MATRIX_ON_FLAG(this,
                            this,
                            m_CPUMatrix->AveragePoolingBackward(*(mpRowCol.m_CPUMatrix), *(mpRowIndices.m_CPUMatrix), *(indices.m_CPUMatrix), *(grad.m_CPUMatrix)),
                            m_GPUMatrix->AveragePoolingBackward(*(mpRowCol.m_GPUMatrix), *(mpRowIndices.m_GPUMatrix), *(indices.m_GPUMatrix), *(grad.m_GPUMatrix)),
                            NOT_IMPLEMENTED,
                            NOT_IMPLEMENTED);
}

template <class ElemType>
<<<<<<< HEAD
void Matrix<ElemType>::BatchNormalizationForward(const Matrix<ElemType>& scale, const Matrix<ElemType>& bias, double expAvgFactor, double blendFactor, 
                                                 Matrix<ElemType>& runMean, Matrix<ElemType>& runStdDev, Matrix<ElemType>& out, double epsilon,
=======
void Matrix<ElemType>::BatchNormalizationForward(const Matrix<ElemType>& scale, const Matrix<ElemType>& bias, bool inferenceOnly, double expAvgFactor, double blendFactor, 
                                                 Matrix<ElemType>& runMean, Matrix<ElemType>& runVariance, Matrix<ElemType>& out, double epsilon,
>>>>>>> 8dfb1e28
                                                 Matrix<ElemType>& saveMean, Matrix<ElemType>& saveInvStdDev) const
{
    DecideAndMoveToRightDevice(*this, out);

    // REVIEW alexeyk: add sparse version.
    DISPATCH_MATRIX_ON_FLAG(this,
                            this,
<<<<<<< HEAD
                            m_CPUMatrix->BatchNormalizationForward(*(scale.m_CPUMatrix), *(bias.m_CPUMatrix), expAvgFactor, blendFactor,
                                                                   *(runMean.m_CPUMatrix), *(runStdDev.m_CPUMatrix),
                                                                   *(out.m_CPUMatrix), epsilon, *(saveMean.m_CPUMatrix), *(saveInvStdDev.m_CPUMatrix)),
                            m_GPUMatrix->BatchNormalizationForward(*(scale.m_GPUMatrix), *(bias.m_GPUMatrix), expAvgFactor, blendFactor,
                                                                   *(runMean.m_GPUMatrix), *(runStdDev.m_GPUMatrix),
=======
                            m_CPUMatrix->BatchNormalizationForward(*(scale.m_CPUMatrix), *(bias.m_CPUMatrix), inferenceOnly, expAvgFactor, blendFactor,
                                                                   *(runMean.m_CPUMatrix), *(runVariance.m_CPUMatrix),
                                                                   *(out.m_CPUMatrix), epsilon, *(saveMean.m_CPUMatrix), *(saveInvStdDev.m_CPUMatrix)),
                            m_GPUMatrix->BatchNormalizationForward(*(scale.m_GPUMatrix), *(bias.m_GPUMatrix), inferenceOnly, expAvgFactor, blendFactor,
                                                                   *(runMean.m_GPUMatrix), *(runVariance.m_GPUMatrix),
>>>>>>> 8dfb1e28
                                                                   *(out.m_GPUMatrix), epsilon, *(saveMean.m_GPUMatrix), *(saveInvStdDev.m_GPUMatrix)),
                            NOT_IMPLEMENTED,
                            NOT_IMPLEMENTED);
}

template <class ElemType>
void Matrix<ElemType>::BatchNormalizationBackward(const Matrix<ElemType>& in, Matrix<ElemType>& grad, const Matrix<ElemType>& scale, double blendFactor,
                                                  const Matrix<ElemType>& saveMean, const Matrix<ElemType>& saveInvStdDev,
                                                  Matrix<ElemType>& scaleGrad, Matrix<ElemType>& biasGrad) const
{
    DecideAndMoveToRightDevice(*this, grad);

    // REVIEW alexeyk: add sparse version.
    DISPATCH_MATRIX_ON_FLAG(this,
                            this,
                            m_CPUMatrix->BatchNormalizationBackward(*(in.m_CPUMatrix), *(grad.m_CPUMatrix), *(scale.m_CPUMatrix), blendFactor,
                                                                    *(saveMean.m_CPUMatrix), *(saveInvStdDev.m_CPUMatrix),
                                                                    *(scaleGrad.m_CPUMatrix), *(biasGrad.m_CPUMatrix)),
                            m_GPUMatrix->BatchNormalizationBackward(*(in.m_GPUMatrix), *(grad.m_GPUMatrix), *(scale.m_GPUMatrix), blendFactor,
                                                                    *(saveMean.m_GPUMatrix), *(saveInvStdDev.m_GPUMatrix),
                                                                    *(scaleGrad.m_GPUMatrix), *(biasGrad.m_GPUMatrix)),
                            NOT_IMPLEMENTED,
                            NOT_IMPLEMENTED);
}

template <class ElemType>
void Matrix<ElemType>::RNNForward(const Matrix<ElemType> &inputX, const Matrix<ElemType> &paramW, size_t xDim, size_t yDim, const vector<size_t>& numSequencesForFrame, const RnnAttributes& rnnAttributes, Matrix<ElemType>& reserve, Matrix<ElemType>& workspace)
{
    DecideAndMoveToRightDevice(*this, inputX, paramW);
    // move reserve/workspace to the consensus device
    reserve._transferToDevice(GetDeviceId());
    workspace._transferToDevice(GetDeviceId());

    DISPATCH_MATRIX_ON_FLAG(this,
                            this,
                            NOT_IMPLEMENTED,
                            m_GPUMatrix->RNNForward(*(inputX.m_GPUMatrix), *(paramW.m_GPUMatrix), xDim, yDim, numSequencesForFrame, rnnAttributes, *(reserve.m_GPUMatrix), *(workspace.m_GPUMatrix)),
                            NOT_IMPLEMENTED,
                            NOT_IMPLEMENTED);
}

template <class ElemType>
void Matrix<ElemType>::RNNBackwardData(const Matrix<ElemType>& outputDY, const Matrix<ElemType>& paramW, Matrix<ElemType>& outputDX, const RnnAttributes& rnnAttributes, Matrix<ElemType>& reserve, Matrix<ElemType>& workspace)
{
    DecideAndMoveToRightDevice(*this, outputDY, paramW, outputDX);
    // move reserve/workspace to the consensus device
    reserve._transferToDevice(GetDeviceId());
    workspace._transferToDevice(GetDeviceId());
    DISPATCH_MATRIX_ON_FLAG(this,
                            this,
                            NOT_IMPLEMENTED,
                            m_GPUMatrix->RNNBackwardData(*(outputDY.m_GPUMatrix), *(paramW.m_GPUMatrix), *(outputDX.m_GPUMatrix), rnnAttributes, *(reserve.m_GPUMatrix), *(workspace.m_GPUMatrix)),
                            NOT_IMPLEMENTED,
                            NOT_IMPLEMENTED);
}

template <class ElemType>
void Matrix<ElemType>::RNNBackwardWeights(const Matrix<ElemType>& inputX, const Matrix<ElemType>& outputY, Matrix<ElemType>& dw, const RnnAttributes& rnnAttributes, Matrix<ElemType>& reserve, Matrix<ElemType>& workspace)
{
    DecideAndMoveToRightDevice(*this, inputX, outputY, dw);
    // move reserve/workspace to the consensus device
    reserve._transferToDevice(GetDeviceId());
    workspace._transferToDevice(GetDeviceId());
    DISPATCH_MATRIX_ON_FLAG(this,
                            this,
                            NOT_IMPLEMENTED,
                            m_GPUMatrix->RNNBackwardWeights(*(inputX.m_GPUMatrix), *(outputY.m_GPUMatrix), *(dw.m_GPUMatrix), rnnAttributes, *(reserve.m_GPUMatrix), *(workspace.m_GPUMatrix)),
                            NOT_IMPLEMENTED,
                            NOT_IMPLEMENTED);
}

#pragma region Static BLAS Functions

template <class ElemType>
void Matrix<ElemType>::SVD(const Matrix<ElemType>& A, Matrix<ElemType>& SIGMA, Matrix<ElemType>& U, Matrix<ElemType>& VT, Matrix<ElemType>& W)
{
    if (A.IsEmpty())
        LogicError("SVD:  the input matrix is empty.");

    DecideAndMoveToRightDevice(A, SIGMA, U);
    VT._transferToDevice(A.GetDeviceId());
    W._transferToDevice(A.GetDeviceId());

    SIGMA.SwitchToMatrixType(A.GetMatrixType(), A.GetFormat(), false);
    U.SwitchToMatrixType(A.GetMatrixType(), A.GetFormat(), false);
    VT.SwitchToMatrixType(A.GetMatrixType(), A.GetFormat(), false);
    W.SwitchToMatrixType(A.GetMatrixType(), A.GetFormat(), false);

    DISPATCH_MATRIX_ON_FLAG(&A, nullptr,
        {
            Matrix<ElemType> tA = A.DeepClone();
            CPUMatrix<ElemType>::SVD(*tA.m_CPUMatrix, *SIGMA.m_CPUMatrix, *U.m_CPUMatrix, *VT.m_CPUMatrix, *W.m_CPUMatrix);
            SIGMA.SetDataLocation(CPU);
            U.SetDataLocation(CPU);
            VT.SetDataLocation(CPU);
            W.SetDataLocation(CPU);
            // need to SetDataLocation() on all matrices we write to
        },
        { NOT_IMPLEMENTED; },
        { NOT_IMPLEMENTED; },
        { NOT_IMPLEMENTED; });
}

/// <summary>Matrix-matrix multiply with col-major matrices (a and b may be transposed): c = alpha * op(a) * op(b) + beta*c</summary>
/// <param name="alpha">Scalar</param>
/// <param name="a">Input matrix</param>
/// <param name="transposeA">Whether matrix a is transposed</param>
/// <param name="b">Input matrix</param>
/// <param name="transposeB">Whether matrix b is transposed</param>
/// <param name="beta">Scalar</param>
/// <param name="c">Resulting matrix, user is responsible for allocating this</param>
template <class ElemType>
void Matrix<ElemType>::MultiplyAndWeightedAdd(ElemType alpha, const Matrix<ElemType>& a, const bool transposeA, const Matrix<ElemType>& b, const bool transposeB,
                                              ElemType beta, Matrix<ElemType>& c)
{
    DecideAndMoveToRightDevice(a, b, c);

    if (c.GetDeviceId() < 0) // CPU
    {
        if (a.GetMatrixType() == MatrixType::SPARSE)
            NOT_IMPLEMENTED;
        if (b.GetMatrixType() == MatrixType::SPARSE)
        {
            if (c.GetMatrixType() == MatrixType::DENSE)
            {
                CPUSparseMatrix<ElemType>::MultiplyAndWeightedAdd(alpha, *a.m_CPUMatrix, transposeA, *b.m_CPUSparseMatrix, transposeB, beta, *c.m_CPUMatrix);
                c.SetDataLocation(CPU, DENSE);
            }
            else if (c.GetMatrixType() == MatrixType::SPARSE)
            {
                CPUSparseMatrix<ElemType>::MultiplyAndAdd(alpha, *a.m_CPUMatrix, transposeA, *b.m_CPUSparseMatrix, transposeB, *c.m_CPUSparseMatrix);
                c.SetDataLocation(CPU, SPARSE);
            }
            else
                NOT_IMPLEMENTED;
        }
        else
        {
            c.SwitchToMatrixType(MatrixType::DENSE, matrixFormatDense, false);
            CPUMatrix<ElemType>::MultiplyAndWeightedAdd(alpha, *a.m_CPUMatrix, transposeA, *b.m_CPUMatrix, transposeB, beta, *c.m_CPUMatrix);
            c.SetDataLocation(CPU, DENSE);
        }
    }
    else // GPU operations
    {
        if (a.m_matrixType == b.m_matrixType && b.m_matrixType == c.m_matrixType && a.m_matrixType == MatrixType::DENSE) // All dense
        {
            GPUMatrix<ElemType>::MultiplyAndWeightedAdd(alpha, *a.m_GPUMatrix, transposeA, *b.m_GPUMatrix, transposeB, beta, *c.m_GPUMatrix);
            c.SetDataLocation(GPU, DENSE);
        }
        else if (a.m_matrixType == MatrixType::SPARSE && b.m_matrixType == c.m_matrixType && b.m_matrixType == MatrixType::DENSE) // Sparse*Dense+Dense
        {
            GPUMatrix<ElemType> second = transposeB ? b.m_GPUMatrix->Transpose() : *b.m_GPUMatrix;
            GPUSparseMatrix<ElemType>::MultiplyAndWeightedAdd(alpha, *a.m_GPUSparseMatrix, transposeA, second, false, beta, *c.m_GPUMatrix);
            c.SetDataLocation(GPU, DENSE);
        }
        else if (a.m_matrixType == MatrixType::DENSE && b.m_matrixType == MatrixType::SPARSE && c.m_matrixType == MatrixType::DENSE) // Dense*Sparse + Dense
        {
            // if (b.m_GPUSparseMatrix->GetFormat() == MatrixFormat::matrixFormatSparseCSR)
            // {
            GPUSparseMatrix<ElemType>::MultiplyAndWeightedAdd(alpha, *a.m_GPUMatrix, transposeA, *b.m_GPUSparseMatrix, transposeB, beta, *c.m_GPUMatrix);
            // }
            // else
            // {
            //    GPUMatrix<ElemType> firstDummy = transposeA ? a.m_GPUMatrix->Transpose()*alpha : (*a.m_GPUMatrix)*alpha;
            //    GPUMatrix<ElemType> & first= firstDummy;                // GCC does not support mixing refs and non-refs
            //    GPUSparseMatrix<ElemType> secondDummy = transposeB ? b.m_GPUSparseMatrix->Transpose() : *b.m_GPUSparseMatrix;
            //    GPUSparseMatrix<ElemType> & second = secondDummy;
            //    if (beta==0)
            //    {
            //        GPUSparseMatrix<ElemType>::Multiply(first,second,*c.m_GPUMatrix);
            //    }
            //    else
            //    {
            //        Matrix<ElemType> tmp(c.GetNumRows(),c.GetNumCols(),(DEVICEID_TYPE)c.GetDeviceId());
            //        GPUSparseMatrix<ElemType>::Multiply(first,second,*tmp.m_GPUMatrix);
            //        c=tmp+c*beta;
            //    }
            // }
            c.SetDataLocation(GPU, DENSE);
        }
        else if (a.m_matrixType == MatrixType::DENSE && b.m_matrixType == MatrixType::SPARSE && c.m_matrixType == MatrixType::SPARSE) // h -> u0
        {
            // new GPU sparse matrix code
            GPUSparseMatrix<ElemType>::MultiplyAndAdd(alpha, *a.m_GPUMatrix, transposeA, *b.m_GPUSparseMatrix, transposeB, *c.m_GPUSparseMatrix);
            c.SetDataLocation(GPU, SPARSE);
        }
        else if (a.m_matrixType == b.m_matrixType && b.m_matrixType == c.m_matrixType && a.m_matrixType == MatrixType::SPARSE)
        {
            GPUSparseMatrix<ElemType> firstDummy = alpha == 1 ? *a.m_GPUSparseMatrix : (*a.m_GPUSparseMatrix) * alpha;
            GPUSparseMatrix<ElemType>& first = firstDummy; // By Malcolm.. gcc doesn't support auto
            if (beta == 0)
            {
                GPUSparseMatrix<ElemType>::Multiply(first, transposeA, *b.m_GPUSparseMatrix, transposeB, *c.m_GPUSparseMatrix);
                c.SetDataLocation(GPU, SPARSE);
            }
            else
            {
                GPUSparseMatrix<ElemType> tmp(b.m_GPUSparseMatrix->GetComputeDeviceId());
                GPUSparseMatrix<ElemType>::Multiply(first, transposeA, *b.m_GPUSparseMatrix, transposeB, tmp);
                *c.m_GPUSparseMatrix = tmp + (*c.m_GPUSparseMatrix) * beta;
                c.SetDataLocation(GPU, SPARSE);
            }
        }
        else if (a.m_matrixType == b.m_matrixType && a.m_matrixType == MatrixType::DENSE && c.m_matrixType == MatrixType::SPARSE)
        {
            GPUMatrix<ElemType> tmp(a.m_GPUMatrix->GetComputeDeviceId());
            GPUSparseMatrix<ElemType> tmpSparse(a.m_GPUMatrix->GetComputeDeviceId());
            GPUMatrix<ElemType>::MultiplyAndWeightedAdd(alpha, *a.m_GPUMatrix, transposeA, *b.m_GPUMatrix, transposeB, beta, tmp);
            tmpSparse.SetValue(tmp);
            *c.m_GPUSparseMatrix = tmpSparse + (*c.m_GPUSparseMatrix) * beta;
            c.SetDataLocation(GPU, SPARSE);
        }
        else
            NOT_IMPLEMENTED;
    }
}

template <class ElemType>
/*static*/ void Matrix<ElemType>::Multiply1x1AndWeightedAdd(ElemType alpha, const Matrix<ElemType>& a, const Matrix<ElemType>& b, ElemType beta, Matrix<ElemType>& c)
{
    // special case: a is a 1x1 matrix
    // The only alternative is to Get00Elements(), which makes things inefficient.
    if (a.GetNumElements() != 1)
        InvalidArgument("Multiply1x1AndWeightedAdd: first arg must be a scalar.");

    DISPATCH_MATRIX_ON_FLAG(&c,
                            nullptr,
                            CPUMatrix<ElemType>::Multiply1x1AndWeightedAdd(alpha, *a.m_CPUMatrix, *b.m_CPUMatrix, beta, *c.m_CPUMatrix),
                            GPUMatrix<ElemType>::Multiply1x1AndWeightedAdd(alpha, *a.m_GPUMatrix, *b.m_GPUMatrix, beta, *c.m_GPUMatrix),
                            NOT_IMPLEMENTED,
                            NOT_IMPLEMENTED);
}

/// <summary>Matrix-matrix multiply with col-major matrices (a and b may be transposed): c =  op(a) * op(b) + c</summary>
/// <param name="a">Input matrix</param>
/// <param name="transposeA">Whether matrix a is transposed</param>
/// <param name="b">Input matrix</param>
/// <param name="transposeB">Whether matrix b is transposed</param>
/// <param name="c">Resulting matrix, user is responsible for allocating this</param>
template <class ElemType>
void Matrix<ElemType>::MultiplyAndAdd(const Matrix<ElemType>& a, const bool transposeA, const Matrix<ElemType>& b, const bool transposeB,
                                      Matrix<ElemType>& c)
{
    return Matrix<ElemType>::MultiplyAndWeightedAdd(1.0, a, transposeA, b, transposeB, 1.0, c);
}

/// <summary>Matrix-matrix multiply with col-major matrices (a and b may be transposed): c =  op(a) * op(b)</summary>
/// <param name="a">Input matrix</param>
/// <param name="transposeA">Whether matrix a is transposed</param>
/// <param name="b">Input matrix</param>
/// <param name="transposeB">Whether matrix b is transposed</param>
/// <param name="c">Resulting matrix, user is responsible for allocating this</param>
template <class ElemType>
void Matrix<ElemType>::Multiply(const Matrix<ElemType>& a, const bool transposeA, const Matrix<ElemType>& b, const bool transposeB,
                                Matrix<ElemType>& c)
{
    return Matrix<ElemType>::MultiplyAndWeightedAdd(1.0, a, transposeA, b, transposeB, 0.0, c);
}

/// <summary>Matrix-matrix multiply with col-major matrices (a and b are not transposed): c =  a * b</summary>
/// <param name="a">Input matrix</param>
/// <param name="b">Input matrix</param>
/// <param name="c">Resulting matrix, user is responsible for allocating this</param>
template <class ElemType>
void Matrix<ElemType>::Multiply(const Matrix<ElemType>& a, const Matrix<ElemType>& b, Matrix<ElemType>& c)
{
    return Matrix<ElemType>::MultiplyAndWeightedAdd(1.0, a, false, b, false, 0.0, c);
}

/// <summary>1-D Convolution with col-major matrices (a and b may be transposed): c = alpha * op(a) * op(b) + beta*c. MultiplyAndWeightedAdd is just a special case of this.</summary>
/// <param name="alpha">Scalar</param>
/// <param name="a">Input matrix</param>
/// <param name="transposeA">Whether matrix a is transposed</param>
/// <param name="b">Input matrix</param>
/// <param name="transposeB">Whether matrix b is transposed</param>
/// <param name="beta">Scalar</param>
/// <param name="c">Resulting matrix, user is responsible for allocating this</param>
template <class ElemType>
void Matrix<ElemType>::ConvolveAndWeightedAdd(ElemType alpha, const Matrix<ElemType>& a, const bool transposeA, const Matrix<ElemType>& b, const bool transposeB,
                                              ElemType beta, Matrix<ElemType>& c, size_t numChannels, size_t horizontalSubsample, bool padding, bool channelwise)
{
    DecideAndMoveToRightDevice(a, b, c);

    if (c.GetDeviceId() >= 0 /*GPU*/ && a.GetMatrixType() == MatrixType::DENSE && b.GetMatrixType() == MatrixType::SPARSE && c.GetMatrixType() == MatrixType::DENSE)
    {
        GPUSparseMatrix<ElemType>::ConvolveAndWeightedAdd(alpha, *a.m_GPUMatrix, transposeA, *b.m_GPUSparseMatrix, transposeB, beta, *c.m_GPUMatrix, numChannels, horizontalSubsample, padding, channelwise);
    }
    else
    {
        NOT_IMPLEMENTED;
    }
}

/// <summary>Matrix-scalar multiply with col-major matrices: c = alpha * a + c</summary>
/// if a is a column vector, add to all columns of c
/// if a is a row vector, add to all rows of c
/// <param name="alpha">Scalar</param>
/// <param name="a">Input matrix</param>
/// <param name="c">Resulting matrix, user is responsible for allocating this</param>
template <class ElemType>
/*static*/ void Matrix<ElemType>::ScaleAndAdd(ElemType alpha, const Matrix<ElemType>& a, Matrix<ElemType>& c)
{
    if (a.IsEmpty() || c.IsEmpty())
        LogicError("ScaleAndAdd:  one of the input matrices is empty.");

    DecideAndMoveToRightDevice(c, a);

    if (a.GetMatrixType() == c.GetMatrixType())
    {
        DISPATCH_MATRIX_ON_FLAG(&c, &c,
            { CPUMatrix<ElemType>::ScaleAndAdd(alpha, *a.m_CPUMatrix, *c.m_CPUMatrix); },
            { GPUMatrix<ElemType>::ScaleAndAdd(alpha, *a.m_GPUMatrix, *c.m_GPUMatrix); },
            { NOT_IMPLEMENTED; },
            { GPUSparseMatrix<ElemType> b = move(*c.m_GPUSparseMatrix); GPUSparseMatrix<ElemType>::ScaleAndAdd(alpha, *a.m_GPUSparseMatrix, 1, b, *c.m_GPUSparseMatrix); });
    }
    else
    {
        DISPATCH_MATRIX_ON_FLAG(&c, nullptr,
            {
                CPUSparseMatrix<ElemType>::ScaleAndAdd(alpha, *a.m_CPUSparseMatrix, *c.m_CPUMatrix);
                c.SetDataLocation(CPU);
            },
            {
                if (a.m_GPUSparseMatrix->GetFormat() == MatrixFormat::matrixFormatSparseCSC)
                    GPUSparseMatrix<ElemType>::ScaleAndAdd(alpha, *a.m_GPUSparseMatrix, 1, *c.m_GPUMatrix, *c.m_GPUMatrix);
                else // new GPU sparse matrix code
                    GPUSparseMatrix<ElemType>::ScaleAndAdd(alpha, *a.m_GPUSparseMatrix, *c.m_GPUMatrix);
                c.SetDataLocation(GPU);
            },
            { NOT_IMPLEMENTED; },
            {
                c.m_GPUMatrix = make_shared<GPUMatrix<ElemType>>(c.m_GPUSparseMatrix->CopyToDenseMatrix());
                GPUSparseMatrix<ElemType>::ScaleAndAdd(alpha, *a.m_GPUMatrix, 1, *c.m_GPUSparseMatrix, *c.m_GPUMatrix);
                c.SetDataLocation(GPU, DENSE);
                c.m_GPUSparseMatrix = nullptr;
            });
    }
}

/// <summary>Matrix-scalar multiply with col-major matrices: c = alpha * a + beta * c</summary>
/// if a is a column vector, add to all columns of c
/// if a is a row vector, add to all rows of c
/// <param name="alpha">Scalar</param>
/// <param name="a">Input matrix</param>
/// <param name="beta">Scalar</param>
/// <param name="c">Resulting matrix, caller is responsible for allocating this</param>
template <class ElemType>
/*static*/ void Matrix<ElemType>::ScaleAndAdd(ElemType alpha, const Matrix<ElemType>& a, ElemType beta, Matrix<ElemType>& c)
{
    if (beta == 1)
        ScaleAndAdd(alpha, a, c);
    else if (beta == 0)
        Scale(alpha, a, c);
    else
    {
        ScaleAndAdd(alpha / beta, a, c); // c1=alpha/beta * a + c
        Scale(beta, c);                  // c/beta * beta
    }
}

// tensor swapping and addition: c <- keepWeight * b + scaleFactor * swap_dimensions(a, S, K)
// where
//  - a is interpreted as a tensor of dimension (D x S x M x K x T)         // column-major, as usual
//  - b and c as a tensor of dimension          (D x K x M x S x T)   // note: K and S swapped
// The main point of this function is to reshuffle a tensor w.r.t. two dimensions that get swapped in memory,
// but for gradients, we will need to add, hence the keepWeight.
// Notes:
//  - c and b may be the same (in-place operation is expressly allowed).
//  - D, M, and/or T may be 1. For example, D == M == T == 1 implements a 2D matrix transpose from (S x K) to (K x S).
//  - If keepWeight == 0, then b will just get overwritten (straight assignment, b may be uninitialized or contain NaNs).
//  - The original matrix dimensions are ignored except that sizes must match (rows x cols == D x S x M x K x T).
//    For diagnostics purposes, this function also enforces the rows % D == 0 and cols % T == 0, but this is not a functional requirement and can be removed if that helps.
//  - Dense matrices only.
// TODO: Handle these cases:
//  - no swapping happening  --just do a block copy
//  - swapping can be implemented by cuDNN  --do so
template <class ElemType>
/*static*/ void Matrix<ElemType>::TensorShuffleScaleAndAdd(ElemType keepWeight, const Matrix<ElemType>& a, size_t D, size_t S, size_t M, size_t K, size_t T, ElemType scaleFactor, const Matrix<ElemType>& b, Matrix<ElemType>& c)
{
    if (a.GetNumElements() != c.GetNumElements() || b.GetNumElements() != c.GetNumElements()) // allocations must match (but not dimensions, since we reinterpret the dimensions anyway)
        InvalidArgument("TensorShuffleScaleAndAdd: a, b, and c must have same number of elements.");
    if (c.IsEmpty()) // operating on empty minibatch slices is perfectly cromulent
        return;

    // sanity checks for current use cases--these are not strictly necessary and can be deleted
    if (a.GetNumRows() % D != 0 || b.GetNumRows() % D != 0 || c.GetNumRows() % D != 0)
        InvalidArgument("TensorShuffleScaleAndAdd: a, b, and c are meant to have a row dimension that is a multiple of D.");
    if (a.GetNumCols() % T != 0 || b.GetNumCols() % T != 0 || c.GetNumCols() % T != 0)
        InvalidArgument("TensorShuffleScaleAndAdd: a, b, and c are meant to have a column dimension that is a multiple of T.");

    DecideAndMoveToRightDevice(a, b, c);

    DISPATCH_MATRIX_ON_FLAG(&c,
                            nullptr,
                            CPUMatrix<ElemType>::TensorShuffleScaleAndAdd(keepWeight, *a.m_CPUMatrix, D, S, M, K, T, scaleFactor, *b.m_CPUMatrix, *c.m_CPUMatrix),
                            GPUMatrix<ElemType>::TensorShuffleScaleAndAdd(keepWeight, *a.m_GPUMatrix, D, S, M, K, T, scaleFactor, *b.m_GPUMatrix, *c.m_GPUMatrix),
                            NOT_IMPLEMENTED,
                            GPUSparseMatrix<ElemType>::TensorShuffleScaleAndAdd(keepWeight, *a.m_GPUSparseMatrix, D, S, M, K, T, scaleFactor, *b.m_GPUSparseMatrix, *c.m_GPUSparseMatrix));
}

/// <summary>c += alpha * (a-b)</summary>
/// if a, b, c  must have same dim
/// <param name="alpha">Scalar</param>
/// <param name="a">Input matrix</param>
/// <param name="b">Input matrix</param>
/// <param name="c">Resulting matrix, user is responsible for allocating this</param>
template <class ElemType>
void Matrix<ElemType>::AddScaledDifference(const ElemType alpha, const Matrix<ElemType>& a, const Matrix<ElemType>& b, Matrix<ElemType>& c)
{
    DecideAndMoveToRightDevice(c, a, b);
    if (!(a.GetMatrixType() == b.GetMatrixType() && a.GetMatrixType() == c.GetMatrixType()))
        NOT_IMPLEMENTED;

    DISPATCH_MATRIX_ON_FLAG(&c,
                            &c,
                            CPUMatrix<ElemType>::AddScaledDifference(alpha, *a.m_CPUMatrix, *b.m_CPUMatrix, *c.m_CPUMatrix),
                            GPUMatrix<ElemType>::AddScaledDifference(alpha, *a.m_GPUMatrix, *b.m_GPUMatrix, *c.m_GPUMatrix),
                            NOT_IMPLEMENTED,
                            NOT_IMPLEMENTED);
}

/// <summary> c = alpha * (a-b)</summary>
/// if a, b, c  must have same dim
/// <param name="alpha">Scalar</param>
/// <param name="a">Input matrix</param>
/// <param name="b">Input matrix</param>
/// <param name="c">Resulting matrix, user is responsible for allocating this</param>
template <class ElemType>
void Matrix<ElemType>::AssignScaledDifference(const ElemType alpha, const Matrix<ElemType>& a, const Matrix<ElemType>& b, Matrix<ElemType>& c)
{
    DecideAndMoveToRightDevice(a, b, c);

    if (!(a.GetMatrixType() == b.GetMatrixType()))
        NOT_IMPLEMENTED;

    c.SwitchToMatrixType(a.GetMatrixType(), a.GetFormat(), false);

    DISPATCH_MATRIX_ON_FLAG(&c,
                            &c,
                            CPUMatrix<ElemType>::AssignScaledDifference(alpha, *a.m_CPUMatrix, *b.m_CPUMatrix, *c.m_CPUMatrix),
                            GPUMatrix<ElemType>::AssignScaledDifference(alpha, *a.m_GPUMatrix, *b.m_GPUMatrix, *c.m_GPUMatrix),
                            NOT_IMPLEMENTED,
                            NOT_IMPLEMENTED);
}

/// <summary>c += alpha * (a-b)</summary>
/// if a, b, c  must have same dim
/// <param name="alpha">Scalar</param>
/// <param name="a">Input matrix</param>
/// <param name="b">Input matrix</param>
/// <param name="c">Resulting matrix, user is responsible for allocating this</param>
template <class ElemType>
void Matrix<ElemType>::AddScaledDifference(const Matrix<ElemType>& alpha, const Matrix<ElemType>& a, const Matrix<ElemType>& b, Matrix<ElemType>& c)
{
    DecideAndMoveToRightDevice(c, a, b);
    alpha._transferToDevice(c.GetDeviceId());

    if (!(a.GetMatrixType() == b.GetMatrixType() && a.GetMatrixType() == c.GetMatrixType() && a.GetMatrixType() == alpha.GetMatrixType()))
        NOT_IMPLEMENTED;

    DISPATCH_MATRIX_ON_FLAG(&c,
                            &c,
                            CPUMatrix<ElemType>::AddScaledDifference(*alpha.m_CPUMatrix, *a.m_CPUMatrix, *b.m_CPUMatrix, *c.m_CPUMatrix),
                            GPUMatrix<ElemType>::AddScaledDifference(*alpha.m_GPUMatrix, *a.m_GPUMatrix, *b.m_GPUMatrix, *c.m_GPUMatrix),
                            NOT_IMPLEMENTED,
                            NOT_IMPLEMENTED);
}

/// <summary> c = alpha * (a-b)</summary>
/// if a, b, c  must have same dim
/// <param name="alpha">Scalar</param>
/// <param name="a">Input matrix</param>
/// <param name="b">Input matrix</param>
/// <param name="c">Resulting matrix, user is responsible for allocating this</param>
template <class ElemType>
void Matrix<ElemType>::AssignScaledDifference(const Matrix<ElemType>& alpha, const Matrix<ElemType>& a, const Matrix<ElemType>& b, Matrix<ElemType>& c)
{
    DecideAndMoveToRightDevice(a, b, alpha);
    c._transferToDevice(a.GetDeviceId());

    if (!(a.GetMatrixType() == b.GetMatrixType() && a.GetMatrixType() == alpha.GetMatrixType()))
        NOT_IMPLEMENTED;

    c.SwitchToMatrixType(a.GetMatrixType(), a.GetFormat(), false);

    DISPATCH_MATRIX_ON_FLAG(&c,
                            nullptr,
                            CPUMatrix<ElemType>::AssignScaledDifference(*alpha.m_CPUMatrix, *a.m_CPUMatrix, *b.m_CPUMatrix, *c.m_CPUMatrix),
                            GPUMatrix<ElemType>::AssignScaledDifference(*alpha.m_GPUMatrix, *a.m_GPUMatrix, *b.m_GPUMatrix, *c.m_GPUMatrix),
                            NOT_IMPLEMENTED,
                            NOT_IMPLEMENTED);
}

//c[ci,cj] += a[ai,aj]
template <class ElemType>
void Matrix<ElemType>::AddElementToElement(const Matrix<ElemType>& a, const size_t ai, const size_t aj, Matrix<ElemType>& c, const size_t ci, const size_t cj)
{
    DecideAndMoveToRightDevice(c, a);

    if (c.GetMatrixType() != a.GetMatrixType())
        NOT_IMPLEMENTED;

    DISPATCH_MATRIX_ON_FLAG(&c,
                            &c,
                            CPUMatrix<ElemType>::AddElementToElement(1, *a.m_CPUMatrix, ai, aj, *c.m_CPUMatrix, ci, cj),
                            GPUMatrix<ElemType>::AddElementToElement(1, *a.m_GPUMatrix, ai, aj, *c.m_GPUMatrix, ci, cj),
                            NOT_IMPLEMENTED,
                            NOT_IMPLEMENTED);
}

//c[ci,cj] = a[ai,aj]
template <class ElemType>
void Matrix<ElemType>::AssignElementToElement(const Matrix<ElemType>& a, const size_t ai, const size_t aj, Matrix<ElemType>& c, const size_t ci, const size_t cj)
{
    DecideAndMoveToRightDevice(c, a);

    if (c.GetMatrixType() != a.GetMatrixType())
        NOT_IMPLEMENTED;

    DISPATCH_MATRIX_ON_FLAG(&c,
                            &c,
                            CPUMatrix<ElemType>::AddElementToElement(0, *a.m_CPUMatrix, ai, aj, *c.m_CPUMatrix, ci, cj),
                            GPUMatrix<ElemType>::AddElementToElement(0, *a.m_GPUMatrix, ai, aj, *c.m_GPUMatrix, ci, cj),
                            NOT_IMPLEMENTED,
                            NOT_IMPLEMENTED);
}

//for each column of this, we add row slice of a starting from startIndex
template <class ElemType>
void Matrix<ElemType>::MinusOneAt(Matrix<ElemType>& a, const size_t position)
{
    DISPATCH_MATRIX_ON_FLAG(&a,
                            &a,
                            CPUMatrix<ElemType>::MinusOneAt(*a.m_CPUMatrix, position),
                            GPUMatrix<ElemType>::MinusOneAt(*a.m_GPUMatrix, position),
                            NOT_IMPLEMENTED,
                            NOT_IMPLEMENTED);
}

/// <summary>Matrix-scalar multiply with col-major matrices: c = alpha * a</summary>
/// <param name="alpha">Scalar</param>
/// <param name="a">Input matrix</param>
/// <param name="c">Resulting matrix, user is responsible for allocating this</param>
template <class ElemType>
void Matrix<ElemType>::Scale(ElemType alpha, const Matrix<ElemType>& a, Matrix<ElemType>& c)
{
    DecideAndMoveToRightDevice(c, a);

    c.SwitchToMatrixType(a.GetMatrixType(), a.GetFormat(), false);

    if (alpha == 0)
    {
        c.Resize(a);
        c.SetValue(0); // this is a little faster, and also does not propagate NaNs, which we'd expect from 'beta' parameters
        return;
    }
    else
        DISPATCH_MATRIX_ON_FLAG(&c,
                                &c,
                                CPUMatrix<ElemType>::Scale(alpha, *a.m_CPUMatrix, *c.m_CPUMatrix),
                                GPUMatrix<ElemType>::Scale(alpha, *a.m_GPUMatrix, *c.m_GPUMatrix),
                                NOT_IMPLEMENTED, * c.m_GPUSparseMatrix = (*a.m_GPUSparseMatrix) * alpha);
}

/// <summary>Matrix-scalar multiply with col-major matrices: a = alpha * a</summary>
/// <param name="alpha">Scalar</param>
/// <param name="a">Input matrix</param>
template <class ElemType>
void Matrix<ElemType>::Scale(ElemType alpha, Matrix<ElemType>& a)
{
    if (alpha == 0)
        a.SetValue(0); // this is a little faster, and also does not propagate NaNs, which we'd expect from 'beta' parameters
    else if (a.IsEmpty())
        return;
    else
        DISPATCH_MATRIX_ON_FLAG(&a,
                                &a,
                                CPUMatrix<ElemType>::Scale(alpha, *a.m_CPUMatrix),
                                GPUMatrix<ElemType>::Scale(alpha, *a.m_GPUMatrix),
                                NOT_IMPLEMENTED,
                                GPUSparseMatrix<ElemType>::Scale(alpha, *a.m_GPUSparseMatrix));
}

/// <summary>Matrix scalar matrix multiply with col-major matrices: a = alpha[0,0] * a</summary>
/// <param name="alpha">1x1 matrix</param>
/// <param name="a">Input matrix</param>
template <class ElemType>
void Matrix<ElemType>::Scale(const Matrix<ElemType>& alpha, Matrix<ElemType>& a)
{
    if (a.IsEmpty())
        return;

    DecideAndMoveToRightDevice(a, alpha);

    if (a.GetMatrixType() != alpha.GetMatrixType())
        NOT_IMPLEMENTED;

    DISPATCH_MATRIX_ON_FLAG(&a,
                            nullptr,
                            CPUMatrix<ElemType>::Scale(*alpha.m_CPUMatrix, *a.m_CPUMatrix),
                            GPUMatrix<ElemType>::Scale(*alpha.m_GPUMatrix, *a.m_GPUMatrix),
                            NOT_IMPLEMENTED,
                            NOT_IMPLEMENTED);
}

template <class ElemType>
void Matrix<ElemType>::InnerProduct(const Matrix<ElemType>& a, const Matrix<ElemType>& b, Matrix<ElemType>& c, const bool isColWise)
{
    if (a.IsEmpty() || b.IsEmpty())
        LogicError("InnerProduct:  one of the input matrix is empty.");

    DecideAndMoveToRightDevice(a, b, c);

    if (a.GetMatrixType() != b.GetMatrixType())
        NOT_IMPLEMENTED;

    c.SwitchToMatrixType(a.GetMatrixType(), a.GetFormat(), false);

    DISPATCH_MATRIX_ON_FLAG(&c,
                            &c,
                            CPUMatrix<ElemType>::InnerProduct(*a.m_CPUMatrix, *b.m_CPUMatrix, *c.m_CPUMatrix, isColWise),
                            GPUMatrix<ElemType>::InnerProduct(*a.m_GPUMatrix, *b.m_GPUMatrix, *c.m_GPUMatrix, isColWise),
                            NOT_IMPLEMENTED,
                            NOT_IMPLEMENTED);
}

template <class ElemType>
ElemType Matrix<ElemType>::InnerProductOfMatrices(const Matrix<ElemType>& a, const Matrix<ElemType>& b)
{
    if (a.IsEmpty() || b.IsEmpty())
        LogicError("InnerProductOfMatrices:  one of the input matrices is empty.");

    DecideAndMoveToRightDevice(a, b);

    if (a.GetMatrixType() == b.GetMatrixType())
    {
        DISPATCH_MATRIX_ON_FLAG(&a,
                                nullptr,
                                return CPUMatrix<ElemType>::InnerProductOfMatrices(*a.m_CPUMatrix, *b.m_CPUMatrix),
                                return GPUMatrix<ElemType>::InnerProductOfMatrices(*a.m_GPUMatrix, *b.m_GPUMatrix),
                                NOT_IMPLEMENTED,
                                NOT_IMPLEMENTED);
    }
    else
    {
        DISPATCH_MATRIX_ON_FLAG(&a,
                                nullptr,
                                NOT_IMPLEMENTED,
                                return GPUSparseMatrix<ElemType>::InnerProductOfMatrices(*a.m_GPUMatrix, *b.m_GPUSparseMatrix),
                                NOT_IMPLEMENTED,
                                return GPUSparseMatrix<ElemType>::InnerProductOfMatrices(*a.m_GPUSparseMatrix, *b.m_GPUMatrix));
    }
}

template <class ElemType>
Matrix<ElemType>& Matrix<ElemType>::AssignInnerProductOfMatrices(const Matrix<ElemType>& a, const Matrix<ElemType>& b)
{
    if (a.IsEmpty() || b.IsEmpty())
        LogicError("InnerProductOfMatrices:  one of the input matrices is empty.");

    Resize(1, 1);

    DecideAndMoveToRightDevice(a, b, *this);

    if (a.GetMatrixType() == b.GetMatrixType())
    {
        SwitchToMatrixType(a.GetMatrixType(), a.GetFormat(), false);

        DISPATCH_MATRIX_ON_FLAG(&a,
                                this,
                                m_CPUMatrix->SetValue(CPUMatrix<ElemType>::InnerProductOfMatrices(*a.m_CPUMatrix, *b.m_CPUMatrix)),
                                m_GPUMatrix->AssignInnerProductOfMatrices(*a.m_GPUMatrix, *b.m_GPUMatrix),
                                NOT_IMPLEMENTED,
                                NOT_IMPLEMENTED);
    }
    else
    {
        NOT_IMPLEMENTED;
    }

    return *this;
}

template <class ElemType>
void Matrix<ElemType>::ElementWisePower(ElemType alpha, const Matrix<ElemType>& a, Matrix<ElemType>& c)
{
    if (a.IsEmpty())
        return;

    DecideAndMoveToRightDevice(a, c);
    c.SwitchToMatrixType(a.GetMatrixType(), a.GetFormat(), false);

    DISPATCH_MATRIX_ON_FLAG(&c,
                            nullptr,
                            CPUMatrix<ElemType>::ElementWisePower(alpha, *a.m_CPUMatrix, *c.m_CPUMatrix),
                            GPUMatrix<ElemType>::ElementWisePower(alpha, *a.m_GPUMatrix, *c.m_GPUMatrix),
                            NOT_IMPLEMENTED,
                            GPUSparseMatrix<ElemType>::ElementWisePower(alpha, *a.m_GPUSparseMatrix, *c.m_GPUSparseMatrix));
}

template <class ElemType>
bool Matrix<ElemType>::AreEqual(const Matrix<ElemType>& a, const Matrix<ElemType>& b, const ElemType threshold /*= 1e-8*/)
{
    if (a.GetNumRows() != b.GetNumRows() || a.GetNumCols() != b.GetNumCols())
        return false;

    DecideAndMoveToRightDevice(a, b);

    if (a.GetMatrixType() == b.GetMatrixType())
    {
        DISPATCH_MATRIX_ON_FLAG(&a,
                                nullptr,
                                return CPUMatrix<ElemType>::AreEqual(*a.m_CPUMatrix, *b.m_CPUMatrix, threshold),
                                return GPUMatrix<ElemType>::AreEqual(*a.m_GPUMatrix, *b.m_GPUMatrix, threshold),
                                return CPUSparseMatrix<ElemType>::AreEqual(*a.m_CPUSparseMatrix, *b.m_CPUSparseMatrix, threshold),
                                return GPUSparseMatrix<ElemType>::AreEqual(*a.m_GPUSparseMatrix, *b.m_GPUSparseMatrix, threshold));
    }
    else
    {
        DISPATCH_MATRIX_ON_FLAG(&a,
                                nullptr,
                                NOT_IMPLEMENTED;
                                return false,
                                       return GPUSparseMatrix<ElemType>::AreEqual(*a.m_GPUMatrix, *b.m_GPUSparseMatrix, threshold),
                                       NOT_IMPLEMENTED;
                                return false,
                                       return GPUSparseMatrix<ElemType>::AreEqual(*a.m_GPUSparseMatrix, *b.m_GPUMatrix, threshold));
    }
}

template <class ElemType>
bool Matrix<ElemType>::HasElement(const Matrix<ElemType>& a, const ElemType value)
{
    if (a.IsEmpty())
        return false;

    DISPATCH_MATRIX_ON_FLAG(&a,
                            &a,
                            return CPUMatrix<ElemType>::HasElement(*a.m_CPUMatrix, value),
                            return GPUMatrix<ElemType>::HasElement(*a.m_GPUMatrix, value),
                            NOT_IMPLEMENTED;
                            return false,
                                   NOT_IMPLEMENTED;
                            return false);
}

// diagnostics helper to check if matrix has a NaN
// This is very slow.
template <class ElemType>
bool Matrix<ElemType>::HasNan(const char* name) const
{
    // Not implemented for sparse matrices.
    // Return false as a workaround to at
    // least evaluate the dense matrices.
    if (m_matrixType == MatrixType::SPARSE)
        return false;

    if (IsEmpty())
        return false;

    // if GPU then first detect NaN there, will be faster
    if (GetDeviceId() != CPUDEVICE)
    {
        Matrix<ElemType> sum(GetDeviceId());
        sum.AssignSumOfElements(*this);
        auto x = sum.Get00Element();
        if (!std::isnan(x))
            return false;
    }

    // const auto & us = *this;
    const Matrix<ElemType>& us = *this;

    foreach_coord (i, j, us)
        if (std::isnan(us(i, j)))
        {
            fprintf(stderr, "HasNan: NaN detected at %s (%ld,%ld) in (%d,%d) matrix\n", name, i, j, (int) GetNumRows(), (int) GetNumCols());
            return true;
        }
    return false;
}
#define CheckNan(m) m.HasNan(#m)

// another diagnostics helper to check if matrix has a NaN
// This is used at load and save time. This test is slow.

template <class ElemType>
size_t Matrix<ElemType>::CountNanInf() const
{
    const auto& us = *this;
    size_t n = 0; // number of NaNs/INF found
    foreach_coord (i, j, us)
    {
        auto val = us(i, j);
        if (std::isnan(val) || !std::isfinite(val))
            n++;
    }
    return n;
}

// TODO: these are scalar operations--why are they in Matrix?
template <class ElemType>
ElemType Matrix<ElemType>::Exp10(ElemType num)
{
    return (ElemType) exp(num * 2.302585093);
}

template <class ElemType>
ElemType Matrix<ElemType>::Mod(ElemType x, ElemType y)
{
    assert(y > 0);
    if (y <= 0)
        LogicError("y is smaller than zero");

    return x - y * floor(x / y);
}

// TODO: use static LogAdd() as defined in TensorOps.h
//       Not doing this currently because that one uses ElemType for all ops, while this one uses double inside. Must compare before making this change.
template <class ElemType>
ElemType Matrix<ElemType>::LogAdd(ElemType x, ElemType y)
{
    ElemType temp, diff, z;

    if (x < y)
    {
        temp = x;
        x = y;
        y = temp; // TODO: ::swap(x,y)?
    }
    diff = y - x;
    if (diff < MINLOGEXP)
    {
        return (ElemType)((x < LSMALL) ? LZERO : x);
    }
    else
    {
        z = exp(diff);
        return (ElemType)(x + log(1.0 + z));
    }
}

//Matrix<ElemType>& Matrix<ElemType>::Shift(const Matrix<ElemType>& a, size_t shift)
//[this]= (a right shift by n), padded with zeros
// shift left, shift needs to be negative value
// shift right, shift needs to be positive value
// BUGBUG: Leaves uninitialized values in the opened-up columns.
template <class ElemType>
Matrix<ElemType>& Matrix<ElemType>::Shift(const Matrix<ElemType>& a, int shift)
{
    if (a.IsEmpty())
        LogicError("Shift: Matrix is empty.");
    else
        LogicError("Shift: BUGBUG This function currently leaves uninitialized values. Fix the code or contact fseide@microsoft.com.");

    auto& us = *this;
    if (this != &a)
    {
        Resize(a.GetNumRows(), a.GetNumCols());
    }

    long n = (long) GetNumCols();

    if (shift >= 0 && shift < n)
        us.ColumnSlice(shift, n - shift).AssignValuesOf(a.ColumnSlice(0, n - shift));
    if (shift < 0 && shift > -n)
        us.ColumnSlice(0, n + shift).AssignValuesOf(a.ColumnSlice(-shift, n + shift));
    return *this;
}

template <class ElemType>
Matrix<ElemType>& Matrix<ElemType>::AssignElementProductOfWithShiftNeg(const Matrix<ElemType>& a, const Matrix<ElemType>& b, size_t shift, size_t negnumber)
{
    if (a.IsEmpty() || b.IsEmpty())
        LogicError("AssignElementProductOfWithShiftNeg: Matrix is empty.");

    assert(a.GetNumRows() == b.GetNumRows() && a.GetNumCols() == b.GetNumCols());
    if (!(a.GetNumRows() == b.GetNumRows() && a.GetNumCols() == b.GetNumCols()))
        InvalidArgument("The input matrix dimensions do not match.");

    if (a.GetNumRows() != 1)
        InvalidArgument("AssignElementProductOfWithShiftNeg: The input matrix must be a row vector.");

    DecideAndMoveToRightDevice(a, b, *this);
    if (!(a.GetMatrixType() == b.GetMatrixType()))
        NOT_IMPLEMENTED;

    SwitchToMatrixType(a.GetMatrixType(), a.GetFormat(), false);

    DISPATCH_MATRIX_ON_FLAG(this,
                            this,
                            m_CPUMatrix->AssignElementProductOfWithShiftNeg(*a.m_CPUMatrix, *b.m_CPUMatrix, shift, negnumber),
                            m_GPUMatrix->AssignElementProductOfWithShiftNeg(*a.m_GPUMatrix, *b.m_GPUMatrix, shift, negnumber),
                            NOT_IMPLEMENTED,
                            NOT_IMPLEMENTED);
    return *this;
}

template <class ElemType>
Matrix<ElemType>& Matrix<ElemType>::AssignInnerProductOfWithShiftNeg(const Matrix<ElemType>& a, const Matrix<ElemType>& b, const bool isColWise, size_t shift, size_t negnumber)
{
    InnerProductWithShiftNeg(a, b, *this, isColWise, shift, negnumber);
    return *this;
}

template <class ElemType>
void Matrix<ElemType>::InnerProductWithShiftNeg(const Matrix<ElemType>& a, const Matrix<ElemType>& b, Matrix<ElemType>& c, const bool isColWise, size_t shift, size_t negnumber)
{
    if (a.IsEmpty() || b.IsEmpty())
        LogicError("InnerProduct:  one of the input matrix is empty.");

    DecideAndMoveToRightDevice(a, b, c);

    if (a.GetMatrixType() != b.GetMatrixType())
        NOT_IMPLEMENTED;

    c.SwitchToMatrixType(a.GetMatrixType(), a.GetFormat(), false);

    DISPATCH_MATRIX_ON_FLAG(&c,
                            &c,
                            CPUMatrix<ElemType>::InnerProductWithShiftNeg(*a.m_CPUMatrix, *b.m_CPUMatrix, *c.m_CPUMatrix, isColWise, shift, negnumber),
                            GPUMatrix<ElemType>::InnerProductWithShiftNeg(*a.m_GPUMatrix, *b.m_GPUMatrix, *c.m_GPUMatrix, shift, negnumber),
                            NOT_IMPLEMENTED,
                            NOT_IMPLEMENTED);
}

template <class ElemType>
Matrix<ElemType>& Matrix<ElemType>::GetARowByIndex(const Matrix<ElemType>& a, size_t index)
{
    if (a.IsEmpty())
        LogicError("GetARowByIndex: Matrix is empty.");

    // WARNING: a and this must have same type
    if (!(GetMatrixType() == a.GetMatrixType()))
        NOT_IMPLEMENTED;

    SwitchToMatrixType(a.GetMatrixType(), a.GetFormat(), false);

    DISPATCH_MATRIX_ON_FLAG(this,
                            this,
                            m_CPUMatrix->GetARowByIndex(*a.m_CPUMatrix, index),
                            m_GPUMatrix->GetARowByIndex(*a.m_GPUMatrix, index),
                            NOT_IMPLEMENTED,
                            NOT_IMPLEMENTED);

    return *this;
}

template <class ElemType>
void Matrix<ElemType>::ConductRowElementMultiplyWithShift(const Matrix<ElemType>& a, const Matrix<ElemType>& b, Matrix<ElemType>& c, size_t shift, bool bFirstmatrixfixed)
{
    if (a.IsEmpty() || b.IsEmpty())
        LogicError("InnerProduct:  one of the input matrix is empty.");

    DecideAndMoveToRightDevice(a, b, c);

    if (a.GetMatrixType() != b.GetMatrixType())
        NOT_IMPLEMENTED;

    c.SwitchToMatrixType(a.GetMatrixType(), a.GetFormat(), false);

    DISPATCH_MATRIX_ON_FLAG(&c,
                            &c,
                            CPUMatrix<ElemType>::ConductRowElementMultiplyWithShift(*a.m_CPUMatrix, *b.m_CPUMatrix, *c.m_CPUMatrix, shift, bFirstmatrixfixed),
                            GPUMatrix<ElemType>::ConductRowElementMultiplyWithShift(*a.m_GPUMatrix, *b.m_GPUMatrix, *c.m_GPUMatrix, shift, bFirstmatrixfixed),
                            NOT_IMPLEMENTED,
                            NOT_IMPLEMENTED);
}

template <class ElemType>
Matrix<ElemType>& Matrix<ElemType>::AssignElementProductOfWithShift(const Matrix<ElemType>& a, const Matrix<ElemType>& b, size_t shift)
{
    if (a.IsEmpty() || b.IsEmpty())
        LogicError("AssignElementProductOfWithShift: Matrix is empty.");

    assert(a.GetNumRows() == b.GetNumRows() && a.GetNumCols() == b.GetNumCols());
    if (!(a.GetNumRows() == b.GetNumRows() && a.GetNumCols() == b.GetNumCols()))
        InvalidArgument("The input matrix dimensions do not match.");

    if (a.GetNumRows() != 1)
        InvalidArgument("AssignElementProductOfWithShiftNeg: The input matrix must be a row vector.");

    DecideAndMoveToRightDevice(a, b, *this);
    if (!(a.GetMatrixType() == b.GetMatrixType()))
        NOT_IMPLEMENTED;

    SwitchToMatrixType(a.GetMatrixType(), a.GetFormat(), false);

    DISPATCH_MATRIX_ON_FLAG(this,
                            this,
                            m_CPUMatrix->AssignElementProductOfWithShift(*a.m_CPUMatrix, *b.m_CPUMatrix, shift),
                            m_GPUMatrix->AssignElementProductOfWithShift(*a.m_GPUMatrix, *b.m_GPUMatrix, shift),
                            NOT_IMPLEMENTED,
                            NOT_IMPLEMENTED);
    return *this;
}

template <class ElemType>
void Matrix<ElemType>::RCRFBackwardCompute(const Matrix<ElemType>& alpha, Matrix<ElemType>& beta,
                                           Matrix<ElemType>& functionValues, const Matrix<ElemType>& lbls,
                                           const Matrix<ElemType>& pos_scores, const Matrix<ElemType>& pair_scores, const int shift)
{
    DecideAndMoveToRightDevice(alpha, beta);
    functionValues._transferToDevice(alpha.GetDeviceId());
    beta._transferToDevice(alpha.GetDeviceId());

    DISPATCH_MATRIX_ON_FLAG(&alpha,
                            &beta,
                            CPUMatrix<ElemType>::RCRFBackwardCompute(
                                *alpha.m_CPUMatrix,
                                *beta.m_CPUMatrix,
                                *lbls.m_CPUMatrix,
                                *pair_scores.m_CPUMatrix),
                            GPUMatrix<ElemType>::RCRFBackwardCompute(
                                *alpha.m_GPUMatrix,
                                *beta.m_GPUMatrix,
                                *lbls.m_GPUMatrix,
                                *pos_scores.m_GPUMatrix,
                                *pair_scores.m_GPUMatrix, shift),
                            NOT_IMPLEMENTED,
                            NOT_IMPLEMENTED);
}

template <class ElemType>
void Matrix<ElemType>::RCRFTransGrdCompute(const Matrix<ElemType>& lbls,
                                           const Matrix<ElemType>& alpha,
                                           const Matrix<ElemType>& beta,
                                           const Matrix<ElemType>& pair_scores,
                                           Matrix<ElemType>& grd,
                                           const int startLbl,
                                           const int shift)
{
    DecideAndMoveToRightDevice(alpha, grd);
    grd._transferToDevice(alpha.GetDeviceId());

    DISPATCH_MATRIX_ON_FLAG(&alpha,
                            &grd,
                            CPUMatrix<ElemType>::RCRFTransGrdCompute(
                                *lbls.m_CPUMatrix,
                                *alpha.m_CPUMatrix,
                                *beta.m_CPUMatrix,
                                *pair_scores.m_CPUMatrix,
                                *grd.m_CPUMatrix),
                            GPUMatrix<ElemType>::RCRFTransGrdCompute(
                                *lbls.m_GPUMatrix,
                                *alpha.m_GPUMatrix,
                                *beta.m_GPUMatrix,
                                *pair_scores.m_GPUMatrix,
                                *grd.m_GPUMatrix,
                                startLbl,
                                shift),
                            NOT_IMPLEMENTED,
                            NOT_IMPLEMENTED);
}

template <class ElemType>
Matrix<ElemType>& Matrix<ElemType>::DropFrame(const Matrix<ElemType>& label, const Matrix<ElemType>& gamma, const ElemType& threshhold)
{
    DecideAndMoveToRightDevice(*this, label, gamma);

    if (label.GetNumCols() != gamma.GetNumCols() || label.GetNumRows() != gamma.GetNumRows())
        LogicError("DropFrame: label matrix is not in the same size as gamm matrix.");
    SwitchToMatrixType(label.GetMatrixType(), label.GetFormat(), false);

    DISPATCH_MATRIX_ON_FLAG(this,
                            this,
                            m_CPUMatrix->DropFrame(*label.m_CPUMatrix, *gamma.m_CPUMatrix, threshhold),
                            m_GPUMatrix->DropFrame(*label.m_GPUMatrix, *gamma.m_GPUMatrix, threshhold),
                            NOT_IMPLEMENTED,
                            NOT_IMPLEMENTED);

    return *this;
}

/// <summary> c = alpha * (a-b)</summary>
/// if a, b, c  must have same dim
/// <param name="alpha">Scalar</param>
/// <param name="a">Input matrix</param>
/// <param name="b">Input matrix</param>
/// <param name="c">Resulting matrix, user is responsible for allocating this</param>
template <class ElemType>
Matrix<ElemType>& Matrix<ElemType>::AssignSequenceError(const ElemType hsmoothingWeight, const Matrix<ElemType>& label,
                                                        const Matrix<ElemType>& dnnoutput, const Matrix<ElemType>& gamma, ElemType alpha)
{
    DecideAndMoveToRightDevice(label, dnnoutput, gamma);

    if (!(label.GetMatrixType() == gamma.GetMatrixType()))
        NOT_IMPLEMENTED;

    SwitchToMatrixType(label.GetMatrixType(), label.GetFormat(), false);

    DISPATCH_MATRIX_ON_FLAG(this,
                            this,
                            m_CPUMatrix->AssignSequenceError(hsmoothingWeight, *label.m_CPUMatrix, *dnnoutput.m_CPUMatrix, *gamma.m_CPUMatrix, alpha),
                            m_GPUMatrix->AssignSequenceError(hsmoothingWeight, *label.m_GPUMatrix, *dnnoutput.m_GPUMatrix, *gamma.m_GPUMatrix, alpha),
                            NOT_IMPLEMENTED,
                            NOT_IMPLEMENTED);
    return *this;
}
#pragma endregion Static BLAS Functions

// TensorView currently does not interface with sparse matrices. For now, we just catch this and throw.
template <class ElemType>
static bool VerifyIsDense(const Matrix<ElemType>& a)
{
    if (a.GetMatrixType() != DENSE)
        RuntimeError("TensorOp: Tensor operations are currently not supported for sparse matrices.");
    return true;
}

template <class ElemType>
void Matrix<ElemType>::TensorOp(ElemType beta, const Matrix<ElemType>& a, ElemType alpha, ElementWiseOperator op, ElementWiseOperator reductionOp,
                                const array<size_t, 2>& offsets,
                                const SmallVector<size_t>& regularOpDims, const array<SmallVector<ptrdiff_t>, 2>& regularStrides,
                                const SmallVector<size_t>& reducingOpDims, const array<SmallVector<ptrdiff_t>, 2>& reducingStrides)
{
    VerifyIsDense(*this) && VerifyIsDense(a);

    DecideAndMoveToRightDevice(*this, a);

    DISPATCH_MATRIX_ON_FLAG(this,
                            this,
                            m_CPUMatrix->TensorOp(beta, *a.m_CPUMatrix, alpha, op, reductionOp, offsets, regularOpDims, regularStrides, reducingOpDims, reducingStrides),
                            m_GPUMatrix->TensorOp(beta, *a.m_GPUMatrix, alpha, op, reductionOp, offsets, regularOpDims, regularStrides, reducingOpDims, reducingStrides),
                            NOT_IMPLEMENTED,
                            NOT_IMPLEMENTED);
}

template <class ElemType>
void Matrix<ElemType>::TensorOp(ElemType beta, const Matrix<ElemType>& a, const Matrix<ElemType>& b, ElemType alpha, ElementWiseOperator op, ElementWiseOperator reductionOp,
                                const array<size_t, 3>& offsets,
                                const SmallVector<size_t>& regularOpDims, const array<SmallVector<ptrdiff_t>, 3>& regularStrides,
                                const SmallVector<size_t>& reducingOpDims, const array<SmallVector<ptrdiff_t>, 3>& reducingStrides)
{
    VerifyIsDense(*this) && VerifyIsDense(a) && VerifyIsDense(b);

    DecideAndMoveToRightDevice(*this, a, b);

    DISPATCH_MATRIX_ON_FLAG(this,
                            this,
                            m_CPUMatrix->TensorOp(beta, *a.m_CPUMatrix, *b.m_CPUMatrix, alpha, op, reductionOp, offsets, regularOpDims, regularStrides, reducingOpDims, reducingStrides),
                            m_GPUMatrix->TensorOp(beta, *a.m_GPUMatrix, *b.m_GPUMatrix, alpha, op, reductionOp, offsets, regularOpDims, regularStrides, reducingOpDims, reducingStrides),
                            NOT_IMPLEMENTED,
                            NOT_IMPLEMENTED);
}

template <class ElemType>
void Matrix<ElemType>::TensorOp(ElemType beta, const Matrix<ElemType>& a, const Matrix<ElemType>& b, const Matrix<ElemType>& c, ElemType alpha, ElementWiseOperator op, ElementWiseOperator reductionOp,
                                const array<size_t, 4>& offsets,
                                const SmallVector<size_t>& regularOpDims, const array<SmallVector<ptrdiff_t>, 4>& regularStrides,
                                const SmallVector<size_t>& reducingOpDims, const array<SmallVector<ptrdiff_t>, 4>& reducingStrides)
{
    VerifyIsDense(*this) && VerifyIsDense(a) && VerifyIsDense(b) && VerifyIsDense(c);

    DecideAndMoveToRightDevice(*this, a, b, c);

    DISPATCH_MATRIX_ON_FLAG(this,
                            this,
                            m_CPUMatrix->TensorOp(beta, *a.m_CPUMatrix, *b.m_CPUMatrix, *c.m_CPUMatrix, alpha, op, reductionOp, offsets, regularOpDims, regularStrides, reducingOpDims, reducingStrides),
                            m_GPUMatrix->TensorOp(beta, *a.m_GPUMatrix, *b.m_GPUMatrix, *c.m_GPUMatrix, alpha, op, reductionOp, offsets, regularOpDims, regularStrides, reducingOpDims, reducingStrides),
                            NOT_IMPLEMENTED,
                            NOT_IMPLEMENTED);
}

//template class Matrix<short>;
template class Matrix<float>;
template class Matrix<double>;

// We use Matrix<char> as the backing store for QuantizedMatrix, and also as a flag matrix.
// Let's explicitly instantiate the methods we need for that purpose
template Matrix<char>::Matrix(DEVICEID_TYPE);
template Matrix<char>::Matrix(Matrix<char>&&);
template Matrix<char>::Matrix(const size_t numRows, const size_t numCols, DEVICEID_TYPE deviceId, const MatrixType matrixType, const MatrixFormat matrixFormat);
template Matrix<char>::Matrix(const size_t numRows, const size_t numCols, char* pArray, DEVICEID_TYPE deviceId, const size_t matrixFlags, const size_t nnz);
template Matrix<char>::~Matrix();
template Matrix<char>& Matrix<char>::operator=(Matrix<char>&& moveFrom);
template char* Matrix<char>::Data() const;
template int Matrix<char>::GetDeviceId() const;
template size_t Matrix<char>::GetNumElements() const;
template Matrix<char> Matrix<char>::ColumnSlice(size_t startColumn, size_t numCols) const;
template void Matrix<char>::_transferToDevice(int id_to, bool isBeingMoved, bool emptyTransfer) const;
template void Matrix<char>::TransferToDeviceIfNotThere(int id_to, bool isBeingMoved, bool emptyTransfer, bool updatePreferredDevice) const;
template size_t Matrix<char>::GetNumRows() const;
template size_t Matrix<char>::GetNumCols() const;
template void Matrix<char>::SetValue(const char);
template void Matrix<char>::SetValue(size_t numRows, const size_t numCols, int deviceId, char* pArray, size_t matrixFlags);
//template void Matrix<char>::SetValue(const Matrix<char>&, MatrixFormat);
template void Matrix<char>::SetValue(const Matrix<char>&);
template void Matrix<char>::AssignValuesOf   (const Matrix<char>&);
template bool Matrix<char>::IsEmpty() const;
template void Matrix<char>::Resize(const size_t numRows, const size_t numCols, const size_t numNZElemToReserve, bool growOnly);
template void Matrix<char>::Reshape(const size_t, const size_t);
template char* Matrix<char>::CopyToArray(void) const;

// Matrix<short> methods
template Matrix<short>::Matrix(DEVICEID_TYPE);
template Matrix<short>::Matrix(Matrix<short>&&);
template Matrix<short>::Matrix(const size_t numRows, const size_t numCols, DEVICEID_TYPE deviceId, const MatrixType matrixType, const MatrixFormat matrixFormat);
template Matrix<short>::Matrix(const size_t numRows, const size_t numCols, short* pArray, DEVICEID_TYPE deviceId, const size_t matrixFlags, const size_t nnz);
template Matrix<short>::~Matrix();
template Matrix<short>& Matrix<short>::operator=(Matrix<short>&& moveFrom);
template short* Matrix<short>::Data() const;
template int Matrix<short>::GetDeviceId() const;
template size_t Matrix<short>::GetNumElements() const;
template Matrix<short> Matrix<short>::ColumnSlice(size_t startColumn, size_t numCols) const;
template void Matrix<short>::_transferToDevice(int id_to, bool isBeingMoved, bool emptyTransfer) const;
template void Matrix<short>::TransferToDeviceIfNotThere(int id_to, bool isBeingMoved, bool emptyTransfer, bool updatePreferredDevice) const;
template size_t Matrix<short>::GetNumRows() const;
template size_t Matrix<short>::GetNumCols() const;
template void Matrix<short>::SetValue(const short);
template void Matrix<short>::SetValue(size_t numRows, const size_t numCols, int deviceId, short* pArray, size_t matrixFlags);
//template void Matrix<short>::SetValue(const Matrix<short>&, MatrixFormat);
template void Matrix<short>::SetValue(const Matrix<short>&);
template void Matrix<short>::AssignValuesOf(const Matrix<short>&);
template bool Matrix<short>::IsEmpty() const;
template void Matrix<short>::Resize(const size_t numRows, const size_t numCols, const size_t numNZElemToReserve, bool growOnly);
template void Matrix<short>::Reshape(const size_t, const size_t);
template short* Matrix<short>::CopyToArray(void) const;

template Matrix<int>::Matrix(const size_t, const size_t, int*, DEVICEID_TYPE, const size_t, const size_t);

}}}<|MERGE_RESOLUTION|>--- conflicted
+++ resolved
@@ -4274,13 +4274,8 @@
 }
 
 template <class ElemType>
-<<<<<<< HEAD
-void Matrix<ElemType>::BatchNormalizationForward(const Matrix<ElemType>& scale, const Matrix<ElemType>& bias, double expAvgFactor, double blendFactor, 
-                                                 Matrix<ElemType>& runMean, Matrix<ElemType>& runStdDev, Matrix<ElemType>& out, double epsilon,
-=======
 void Matrix<ElemType>::BatchNormalizationForward(const Matrix<ElemType>& scale, const Matrix<ElemType>& bias, bool inferenceOnly, double expAvgFactor, double blendFactor, 
                                                  Matrix<ElemType>& runMean, Matrix<ElemType>& runVariance, Matrix<ElemType>& out, double epsilon,
->>>>>>> 8dfb1e28
                                                  Matrix<ElemType>& saveMean, Matrix<ElemType>& saveInvStdDev) const
 {
     DecideAndMoveToRightDevice(*this, out);
@@ -4288,19 +4283,11 @@
     // REVIEW alexeyk: add sparse version.
     DISPATCH_MATRIX_ON_FLAG(this,
                             this,
-<<<<<<< HEAD
-                            m_CPUMatrix->BatchNormalizationForward(*(scale.m_CPUMatrix), *(bias.m_CPUMatrix), expAvgFactor, blendFactor,
-                                                                   *(runMean.m_CPUMatrix), *(runStdDev.m_CPUMatrix),
-                                                                   *(out.m_CPUMatrix), epsilon, *(saveMean.m_CPUMatrix), *(saveInvStdDev.m_CPUMatrix)),
-                            m_GPUMatrix->BatchNormalizationForward(*(scale.m_GPUMatrix), *(bias.m_GPUMatrix), expAvgFactor, blendFactor,
-                                                                   *(runMean.m_GPUMatrix), *(runStdDev.m_GPUMatrix),
-=======
                             m_CPUMatrix->BatchNormalizationForward(*(scale.m_CPUMatrix), *(bias.m_CPUMatrix), inferenceOnly, expAvgFactor, blendFactor,
                                                                    *(runMean.m_CPUMatrix), *(runVariance.m_CPUMatrix),
                                                                    *(out.m_CPUMatrix), epsilon, *(saveMean.m_CPUMatrix), *(saveInvStdDev.m_CPUMatrix)),
                             m_GPUMatrix->BatchNormalizationForward(*(scale.m_GPUMatrix), *(bias.m_GPUMatrix), inferenceOnly, expAvgFactor, blendFactor,
                                                                    *(runMean.m_GPUMatrix), *(runVariance.m_GPUMatrix),
->>>>>>> 8dfb1e28
                                                                    *(out.m_GPUMatrix), epsilon, *(saveMean.m_GPUMatrix), *(saveInvStdDev.m_GPUMatrix)),
                             NOT_IMPLEMENTED,
                             NOT_IMPLEMENTED);
